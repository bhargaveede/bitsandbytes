--- conflicted
+++ resolved
@@ -17,11 +17,6 @@
 """
 
 import ctypes
-<<<<<<< HEAD
-=======
-import torch
-from pathlib import Path
->>>>>>> eab4d823
 
 from .paths import determine_cuda_runtime_lib_path
 
