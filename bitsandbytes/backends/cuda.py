import ctypes as ct
from typing import Literal, Optional, Tuple

import torch

from bitsandbytes.cextension import HIP_ENVIRONMENT, lib
from bitsandbytes.functional import (
    CUBLAS_Context,
    coo_zeros,
    dequantize_blockwise,
    dtype2bytes,
    get_4bit_type,
    get_colrow_absmax,
    get_ptr,
    get_transform_buffer,
    is_on_gpu,
    nvidia_transform,
    post_call,
    pre_call,
    prod,
    quantize_blockwise,
)
from bitsandbytes.utils import QuantState

from .base import Backend

if lib and lib.compiled_with_cuda:
    """C FUNCTIONS FOR OPTIMIZERS"""
    str2optimizer32bit = {
        "adam": (
            lib.cadam32bit_grad_fp32,
            lib.cadam32bit_grad_fp16,
            lib.cadam32bit_grad_bf16,
        ),
        "momentum": (
            lib.cmomentum32bit_grad_32,
            lib.cmomentum32bit_grad_16,
        ),
        "rmsprop": (
            lib.crmsprop32bit_grad_32,
            lib.crmsprop32bit_grad_16,
        ),
        "lion": (
            lib.clion32bit_grad_fp32,
            lib.clion32bit_grad_fp16,
            lib.clion32bit_grad_bf16,
        ),
        "adagrad": (
            lib.cadagrad32bit_grad_32,
            lib.cadagrad32bit_grad_16,
        ),
    }

    str2optimizer8bit_blockwise = {
        "adam": (
            lib.cadam_8bit_blockwise_grad_fp32,
            lib.cadam_8bit_blockwise_grad_fp16,
            lib.cadam_8bit_blockwise_grad_bf16,
        ),
        "momentum": (
            lib.cmomentum_8bit_blockwise_grad_fp32,
            lib.cmomentum_8bit_blockwise_grad_fp16,
        ),
        "rmsprop": (
            lib.crmsprop_8bit_blockwise_grad_fp32,
            lib.crmsprop_8bit_blockwise_grad_fp16,
        ),
        "lion": (
            lib.clion_8bit_blockwise_grad_fp32,
            lib.clion_8bit_blockwise_grad_fp16,
            lib.clion_8bit_blockwise_grad_bf16,
        ),
        "adagrad": (
            lib.cadagrad_8bit_blockwise_grad_fp32,
            lib.cadagrad_8bit_blockwise_grad_fp16,
        ),
    }


class CUDABackend(Backend):
    def double_quant(
        self,
        A: torch.Tensor,
        col_stats: Optional[torch.Tensor] = None,
        row_stats: Optional[torch.Tensor] = None,
        out_col: Optional[torch.Tensor] = None,
        out_row: Optional[torch.Tensor] = None,
        threshold=0.0,
    ):
        device = A.device
        assert A.dtype == torch.half
        assert device.type == "cuda"
        prev_device = pre_call(A.device)

        cols = A.shape[-1]
        if len(A.shape) == 3:
            rows = A.shape[0] * A.shape[1]
        else:
            rows = A.shape[0]

        if row_stats is None or col_stats is None:
            row_stats, col_stats, nnz_row_ptr = get_colrow_absmax(A, threshold=threshold)

        if out_col is None:
            out_col = torch.zeros(A.shape, device=device, dtype=torch.int8)
        if out_row is None:
            out_row = torch.zeros(A.shape, device=device, dtype=torch.int8)

        coo_tensor = None
        ptrA = get_ptr(A)
        ptrColStats = get_ptr(col_stats)
        ptrRowStats = get_ptr(row_stats)
        ptrOutCol = get_ptr(out_col)
        ptrOutRow = get_ptr(out_row)

        is_on_gpu([A, col_stats, row_stats, out_col, out_row])
        if threshold > 0.0:
            nnz = nnz_row_ptr[-1].item()
            if nnz > 0:
                coo_tensor = coo_zeros(A.shape[0], A.shape[1], nnz_row_ptr[-1].item(), device)
                ptrRowIdx = get_ptr(coo_tensor.rowidx)
                ptrColIdx = get_ptr(coo_tensor.colidx)
                ptrVal = get_ptr(coo_tensor.values)
                ptrRowPtr = get_ptr(nnz_row_ptr)

                lib.cdouble_rowcol_quant(
                    ptrA,
                    ptrRowStats,
                    ptrColStats,
                    ptrOutCol,
                    ptrOutRow,
                    ptrRowIdx,
                    ptrColIdx,
                    ptrVal,
                    ptrRowPtr,
                    ct.c_float(threshold),
                    ct.c_int32(rows),
                    ct.c_int32(cols),
                )
                val, idx = torch.sort(coo_tensor.rowidx)
                coo_tensor.rowidx = val
                coo_tensor.colidx = coo_tensor.colidx[idx]
                coo_tensor.values = coo_tensor.values[idx]
            else:
                lib.cdouble_rowcol_quant(
                    ptrA,
                    ptrRowStats,
                    ptrColStats,
                    ptrOutCol,
                    ptrOutRow,
                    None,
                    None,
                    None,
                    None,
                    ct.c_float(0.0),
                    ct.c_int32(rows),
                    ct.c_int32(cols),
                )
        else:
            lib.cdouble_rowcol_quant(
                ptrA,
                ptrRowStats,
                ptrColStats,
                ptrOutCol,
                ptrOutRow,
                None,
                None,
                None,
                None,
                ct.c_float(threshold),
                ct.c_int32(rows),
                ct.c_int32(cols),
            )
        post_call(prev_device)

        return out_row, out_col, row_stats, col_stats, coo_tensor

<<<<<<< HEAD
    def transform(self, A, to_order, from_order="row", out=None, transpose=False, state=None, ld=None):
        if HIP_ENVIRONMENT:
            return nvidia_transform(A, to_order, from_order, out, transpose, state, ld)

=======
    def transform(
        self,
        A: torch.Tensor,
        to_order: str,
        from_order="row",
        out: Optional[torch.Tensor] = None,
        transpose=False,
        state: Optional[Tuple[torch.Size, str]] = None,
        ld=None,
    ):
>>>>>>> 8561f09e
        prev_device = pre_call(A.device)
        if state is None:
            state = (A.shape, from_order)
        else:
            from_order = state[1]

        if out is None:
            out, new_state = get_transform_buffer(state[0], A.dtype, A.device, to_order, state[1], transpose)
        else:
            new_state = (state[0], to_order)  # (shape, order)

        shape = state[0]
        if len(shape) == 2:
            dim1 = ct.c_int32(shape[0])
            dim2 = ct.c_int32(shape[1])
        else:
            dim1 = ct.c_int32(shape[0] * shape[1])
            dim2 = ct.c_int32(shape[2])

        is_on_gpu([A, out])
        if to_order == "col32":
            if transpose:
                lib.ctransform_row2col32T(get_ptr(A), get_ptr(out), dim1, dim2)
            else:
                lib.ctransform_row2col32(get_ptr(A), get_ptr(out), dim1, dim2)

        elif to_order == "col_turing":
            if transpose:
                lib.ctransform_row2turingT(get_ptr(A), get_ptr(out), dim1, dim2)
            else:
                lib.ctransform_row2turing(get_ptr(A), get_ptr(out), dim1, dim2)

        elif to_order == "col_ampere":
            if transpose:
                lib.ctransform_row2ampereT(get_ptr(A), get_ptr(out), dim1, dim2)
            else:
                lib.ctransform_row2ampere(get_ptr(A), get_ptr(out), dim1, dim2)

        elif to_order == "row":
            if from_order == "col_turing":
                lib.ctransform_turing2row(get_ptr(A), get_ptr(out), dim1, dim2)
            elif from_order == "col_ampere":
                lib.ctransform_ampere2row(get_ptr(A), get_ptr(out), dim1, dim2)

        else:
            raise NotImplementedError(f"Transform function not implemented: From {from_order} to {to_order}")

        post_call(prev_device)

        return out, new_state

    def igemmlt(
        self,
        A: torch.Tensor,
        B: torch.Tensor,
        SA: Tuple[torch.Size, str],
        SB: Tuple[torch.Size, str],
        out: Optional[torch.Tensor] = None,
        Sout: Optional[Tuple[torch.Size, str]] = None,
        dtype=torch.int32,
    ):
        shapeA = SA[0]
        shapeB = SB[0]
        dimsA = len(shapeA)
        dimsB = len(shapeB)

        assert dimsB == 2, "Only two dimensional matrices are supported for argument B"
        if dimsA == 2:
            m = shapeA[0]
        elif dimsA == 3:
            m = shapeA[0] * shapeA[1]

        rows = n = shapeB[0]
        assert prod(list(shapeA)) > 0, f"Input tensor dimensions need to be > 0: {shapeA}"

        # if the tensor is empty, return a transformed empty tensor with the right dimensions
        if shapeA[0] == 0 and dimsA == 2:
            return torch.empty((0, shapeB[0]), device=A.device, dtype=torch.float16)
        elif shapeA[1] == 0 and dimsA == 3:
            return torch.empty(tuple(shapeA[:2] + [shapeB[0]]), device=A.device, dtype=torch.float16)

        if dimsA == 2 and out is None:
            if HIP_ENVIRONMENT:
                out, Sout = get_transform_buffer((shapeA[0], shapeB[0]), dtype, A.device, "col", "row")
            else:
                out, Sout = get_transform_buffer((shapeA[0], shapeB[0]), dtype, A.device, "col32", "row")
        elif dimsA == 3 and out is None:
            if HIP_ENVIRONMENT:
                out, Sout = get_transform_buffer((shapeA[0], shapeA[1], shapeB[0]), dtype, A.device, "col", "row")
            else:
                out, Sout = get_transform_buffer((shapeA[0], shapeA[1], shapeB[0]), dtype, A.device, "col32", "row")

        assert dimsB != 3, "len(B.shape)==3 not supported"
        assert A.device.type == "cuda"
        assert B.device.type == "cuda"
        assert A.dtype == torch.int8
        assert B.dtype == torch.int8
        assert out.dtype == dtype
        if HIP_ENVIRONMENT:
            assert SA[1] == "col"
            assert SB[1] == "col"
            assert Sout[1] == "col"
        else:
            assert SA[1] == "col32"
            assert SB[1] in ["col_turing", "col_ampere"]
            assert Sout[1] == "col32"
        assert (
            shapeA[-1] == shapeB[-1]
        ), f"Matmullt only supports A @ B^T. Inner matrix dimensions do not match: A @ B = {shapeA} @ {shapeB}"

        formatB = SB[1]
        prev_device = A.device
        torch.cuda.set_device(A.device)

        ptr = CUBLAS_Context.get_instance().get_context(A.device)
        ptrA = get_ptr(A)
        ptrB = get_ptr(B)
        ptrC = get_ptr(out)

        k = shapeA[-1]
        if HIP_ENVIRONMENT:
            lda = ct.c_int32(m)
            ldb = ct.c_int32(shapeB[0])
            ldc = ct.c_int32(m)
        else:
            lda = ct.c_int32(m * 32)
            if formatB == "col_turing":
                # turing: tiles with rows filled up to multiple of 8 rows by 32 columns
                # n = rows
                ldb = ct.c_int32(((rows + 7) // 8) * 8 * 32)
            else:
                # ampere: tiles with rows filled up to multiple of 32 rows by 32 columns
                # n = rows
                ldb = ct.c_int32(((rows + 31) // 32) * 32 * 32)

            ldc = ct.c_int32(m * 32)
        m = ct.c_int32(m)
        n = ct.c_int32(n)
        k = ct.c_int32(k)

        has_error = 0
        ptrRowScale = get_ptr(None)
        is_on_gpu([A, B, out])

        if formatB == "col_turing" or HIP_ENVIRONMENT:
            if dtype == torch.int32:
                has_error = lib.cigemmlt_turing_32(ptr, m, n, k, ptrA, ptrB, ptrC, ptrRowScale, lda, ldb, ldc)
            else:
                has_error = lib.cigemmlt_turing_8(ptr, m, n, k, ptrA, ptrB, ptrC, ptrRowScale, lda, ldb, ldc)

        elif formatB == "col_ampere":
            if dtype == torch.int32:
                has_error = lib.cigemmlt_ampere_32(ptr, m, n, k, ptrA, ptrB, ptrC, ptrRowScale, lda, ldb, ldc)
            else:
                has_error = lib.cigemmlt_ampere_8(ptr, m, n, k, ptrA, ptrB, ptrC, ptrRowScale, lda, ldb, ldc)

        if has_error == 100:  # `ERR_NOT_IMPLEMENTED` is defined as 100 in `ops.cu`, `ops.hip`
            raise NotImplementedError("igemmlt not available (probably built with NO_CUBLASLT)")

        if has_error:
            print(
                f"A: {shapeA}, B: {shapeB}, C: {Sout[0]}; (lda, ldb, ldc): {(lda, ldb, ldc)}; (m, n, k): {(m, n, k)}"
            )
            raise Exception("cublasLt ran into an error!")

        torch.cuda.set_device(prev_device)

        return out, Sout

    def mm_dequant(
        self,
        A: torch.Tensor,
        quant_state: Tuple[torch.Size, str],
        row_stats: torch.Tensor,
        col_stats: torch.Tensor,
        out: Optional[torch.Tensor] = None,
        new_row_stats: Optional[torch.Tensor] = None,
        new_col_stats: Optional[torch.Tensor] = None,
        bias: Optional[torch.Tensor] = None,
    ):
        if HIP_ENVIRONMENT:
            A, quant_state = nvidia_transform(A, "row", state=quant_state)
        assert A.dtype == torch.int32
        if bias is not None:
            assert bias.dtype == torch.float16
        out_shape = quant_state[0]
        if len(out_shape) == 3:
            out_shape = (out_shape[0] * out_shape[1], out_shape[2])

        if out is None:
            out = torch.empty(out_shape, dtype=torch.float16, device=A.device)
        if new_row_stats is None:
            new_row_stats = torch.empty(out_shape[0], dtype=torch.float32, device=A.device)
        if new_col_stats is None:
            new_col_stats = torch.empty(out_shape[1], dtype=torch.float32, device=A.device)
        assert new_row_stats.shape[0] == row_stats.shape[0], f"{new_row_stats.shape} vs {row_stats.shape}"
        assert new_col_stats.shape[0] == col_stats.shape[0], f"{new_col_stats.shape} vs {col_stats.shape}"

        prev_device = pre_call(A.device)
        ptrA = get_ptr(A)
        ptrOut = get_ptr(out)
        ptrRowStats = get_ptr(row_stats)
        ptrColStats = get_ptr(col_stats)
        ptrNewRowStats = get_ptr(new_row_stats)
        ptrNewColStats = get_ptr(new_col_stats)
        ptrBias = get_ptr(bias)
        numRows = ct.c_int32(out_shape[0])
        numCols = ct.c_int32(out_shape[1])

        is_on_gpu([A, row_stats, col_stats, out, new_row_stats, new_col_stats, bias])
        lib.cdequant_mm_int32_fp16(
            ptrA, ptrRowStats, ptrColStats, ptrOut, ptrNewRowStats, ptrNewColStats, ptrBias, numRows, numCols
        )
        post_call(prev_device)

        return out

    def extract_outliers(self, A: torch.Tensor, SA: Tuple[torch.Size, str], idx: torch.Tensor):
        shapeA = SA[0]
        formatA = SA[1]
        if not HIP_ENVIRONMENT:
            assert formatA in ["col_turing", "col_ampere"]
        else:
            assert formatA in ["col"]
        assert A.device.type == "cuda"

        out = torch.zeros((shapeA[0], idx.numel()), dtype=torch.int8, device=A.device)

        idx_size = ct.c_int32(idx.numel())
        rows = ct.c_int32(shapeA[0])
        cols = ct.c_int32(shapeA[1])
        ptrA = get_ptr(A)
        ptrIdx = get_ptr(idx)
        ptrOut = get_ptr(out)

        prev_device = pre_call(A.device)

        if formatA == "col_turing" or HIP_ENVIRONMENT:
            lib.cextractOutliers_turing(ptrA, ptrIdx, ptrOut, idx_size, rows, cols)
        elif formatA == "col_ampere":
            lib.cextractOutliers_ampere(ptrA, ptrIdx, ptrOut, idx_size, rows, cols)

        post_call(prev_device)

        return out

    def quantize_4bit(
        self,
        A: torch.Tensor,
        absmax: Optional[torch.Tensor] = None,
        out: Optional[torch.Tensor] = None,
        blocksize: Optional[int] = None,
        compress_statistics=False,
        quant_type: Literal["fp4", "nf4"] = "fp4",
        quant_storage=torch.uint8,
    ) -> Tuple[torch.Tensor, QuantState]:
        if blocksize is None:
            blocksize = 64 if not HIP_ENVIRONMENT else 128
        if A.device.type != "cuda":
            raise NotImplementedError(f"Device type not supported for FP4 quantization: {A.device.type}")
        if quant_type not in ["fp4", "nf4"]:
            raise NotImplementedError(f"4-bit quantization data type {quant_type} is not implemented.")

        n = A.numel()
        input_shape = A.shape

        if absmax is None:
            blocks = n // blocksize
            blocks += 1 if n % blocksize > 0 else 0
            absmax = torch.zeros((blocks,), device=A.device, dtype=torch.float32)

        if out is None:
            mod = dtype2bytes[quant_storage] * 2
            out = torch.zeros(((n + 1) // mod, 1), dtype=quant_storage, device=A.device)

        if not HIP_ENVIRONMENT:
            assert blocksize in [4096, 2048, 1024, 512, 256, 128, 64]
        else:
            assert blocksize in [4096, 2048, 1024, 512, 256, 128]

        prev_device = pre_call(A.device)
        is_on_gpu([A, out, absmax])

        if A.dtype == torch.float32:
            if quant_type == "fp4":
                lib.cquantize_blockwise_fp32_fp4(
                    get_ptr(None), get_ptr(A), get_ptr(absmax), get_ptr(out), ct.c_int32(blocksize), ct.c_int(n)
                )
            else:
                lib.cquantize_blockwise_fp32_nf4(
                    get_ptr(None), get_ptr(A), get_ptr(absmax), get_ptr(out), ct.c_int32(blocksize), ct.c_int(n)
                )

        elif A.dtype == torch.float16:
            if quant_type == "fp4":
                lib.cquantize_blockwise_fp16_fp4(
                    get_ptr(None), get_ptr(A), get_ptr(absmax), get_ptr(out), ct.c_int32(blocksize), ct.c_int(n)
                )
            else:
                lib.cquantize_blockwise_fp16_nf4(
                    get_ptr(None), get_ptr(A), get_ptr(absmax), get_ptr(out), ct.c_int32(blocksize), ct.c_int(n)
                )

        elif A.dtype == torch.bfloat16:
            if quant_type == "fp4":
                lib.cquantize_blockwise_bf16_fp4(
                    get_ptr(None), get_ptr(A), get_ptr(absmax), get_ptr(out), ct.c_int32(blocksize), ct.c_int(n)
                )
            else:
                lib.cquantize_blockwise_bf16_nf4(
                    get_ptr(None), get_ptr(A), get_ptr(absmax), get_ptr(out), ct.c_int32(blocksize), ct.c_int(n)
                )

        else:
            raise ValueError(f"Blockwise quantization only supports 16/32-bit floats, but got {A.dtype}")

        post_call(A.device)

        code = get_4bit_type(quant_type, device=A.device)

        if compress_statistics:
            offset = absmax.mean()
            absmax -= offset
            qabsmax, state2 = self.quantize_blockwise(absmax, blocksize=256)
            del absmax
            state = QuantState(
                absmax=qabsmax,
                shape=input_shape,
                dtype=A.dtype,
                blocksize=blocksize,
                code=code,
                quant_type=quant_type,
                offset=offset,
                state2=state2,
            )

        else:
            state = QuantState(
                absmax=absmax, shape=input_shape, dtype=A.dtype, blocksize=blocksize, code=code, quant_type=quant_type
            )

        return out, state

    def dequantize_4bit(
        self,
        A: torch.Tensor,
        quant_state: Optional[QuantState] = None,
        absmax: Optional[torch.Tensor] = None,
        out: Optional[torch.Tensor] = None,
<<<<<<< HEAD
        blocksize: Optional[int] = None,
        quant_type="fp4",
=======
        blocksize: int = 64,
        quant_type: Literal["fp4", "nf4"] = "fp4",
>>>>>>> 8561f09e
    ) -> torch.Tensor:
        if blocksize is None:
            blocksize = 64 if not HIP_ENVIRONMENT else 128
        supported_blocksizes = [2048, 4096, 1024, 512, 256, 128, 64]
        if HIP_ENVIRONMENT:
            supported_blocksizes = supported_blocksizes[:-1]
        if blocksize not in supported_blocksizes:
            raise ValueError(
                f"The blockwise of {blocksize} is not supported. Supported values: {supported_blocksizes}"
            )

        if quant_type not in ["fp4", "nf4"]:
            raise NotImplementedError(f"4-bit quantization data type {quant_type} is not implemented.")

        if quant_state is None:
            assert absmax is not None and out is not None

            quant_state = QuantState(
                absmax=absmax, shape=out.shape, dtype=out.dtype, blocksize=blocksize, quant_type=quant_type
            )
        else:
            absmax = quant_state.absmax

        if quant_state.nested:
            absmax = self.dequantize_blockwise(quant_state.absmax, quant_state.state2)
            absmax += quant_state.offset
            if absmax.dtype != torch.float32:
                absmax = absmax.float()

        if out is None:
            out = torch.empty(quant_state.shape, dtype=quant_state.dtype, device=A.device)

        n = out.numel()

        device = pre_call(A.device)
        is_on_gpu([A, absmax, out])

        if out.dtype == torch.float32:
            if quant_state.quant_type == "fp4":
                lib.cdequantize_blockwise_fp32_fp4(
                    get_ptr(None),
                    get_ptr(A),
                    get_ptr(absmax),
                    get_ptr(out),
                    ct.c_int(quant_state.blocksize),
                    ct.c_int(n),
                )
            else:
                lib.cdequantize_blockwise_fp32_nf4(
                    get_ptr(None),
                    get_ptr(A),
                    get_ptr(absmax),
                    get_ptr(out),
                    ct.c_int(quant_state.blocksize),
                    ct.c_int(n),
                )

        elif out.dtype == torch.float16:
            if quant_state.quant_type == "fp4":
                lib.cdequantize_blockwise_fp16_fp4(
                    get_ptr(None),
                    get_ptr(A),
                    get_ptr(absmax),
                    get_ptr(out),
                    ct.c_int(quant_state.blocksize),
                    ct.c_int(n),
                )
            else:
                lib.cdequantize_blockwise_fp16_nf4(
                    get_ptr(None),
                    get_ptr(A),
                    get_ptr(absmax),
                    get_ptr(out),
                    ct.c_int(quant_state.blocksize),
                    ct.c_int(n),
                )

        elif out.dtype == torch.bfloat16:
            if quant_state.quant_type == "fp4":
                lib.cdequantize_blockwise_bf16_fp4(
                    get_ptr(None),
                    get_ptr(A),
                    get_ptr(absmax),
                    get_ptr(out),
                    ct.c_int(quant_state.blocksize),
                    ct.c_int(n),
                )
            else:
                lib.cdequantize_blockwise_bf16_nf4(
                    get_ptr(None),
                    get_ptr(A),
                    get_ptr(absmax),
                    get_ptr(out),
                    ct.c_int(quant_state.blocksize),
                    ct.c_int(n),
                )

        else:
            raise ValueError(f"Blockwise quantization only supports 16/32-bit floats, but got {A.dtype}")

        post_call(A.device)

        is_transposed = True if A.shape[0] == 1 else False

        if is_transposed:
            return out.t()
        else:
            return out

    def gemv_4bit(
        self,
        A: torch.Tensor,
        B: torch.Tensor,
        out: Optional[torch.Tensor] = None,
        transposed_A=False,
        transposed_B=False,
        state: QuantState = None,
    ):
        prev_device = pre_call(A.device)

        if state is None:
            raise ValueError("state cannot be None. gemv_4bit() requires the state from quantize_4bit()")

        if A.numel() != A.shape[-1]:
            raise ValueError(
                'Dimensions of A are invalid. Must be a vector with the leading dimensions of "1", e.g. [1, 1, 2048]',
            )

        Bshape = state.shape
        bout = Bshape[0]
        absmax = state.absmax
        if state.nested:
            absmax = self.dequantize_blockwise(state.absmax, state.state2)
            absmax += state.offset

        if out is None:
            if len(A.shape) == 3:
                out = torch.empty(size=(A.shape[0], A.shape[1], bout), dtype=A.dtype, device=A.device)
            else:
                out = torch.empty(size=(A.shape[0], bout), dtype=A.dtype, device=A.device)

        n = 1
        m = Bshape[0]
        k = Bshape[1]
        lda = Bshape[0]
        ldc = Bshape[0]
        ldb = (A.shape[-1] + 1) // 2
        is_on_gpu([B, A, out, absmax, state.code])
        m = ct.c_int32(m)
        n = ct.c_int32(n)
        k = ct.c_int32(k)
        lda = ct.c_int32(lda)
        ldb = ct.c_int32(ldb)
        ldc = ct.c_int32(ldc)

        inference_args = [
            m,
            n,
            k,
            get_ptr(A),
            get_ptr(B),
            get_ptr(absmax),
            get_ptr(state.code),
            get_ptr(out),
            lda,
            ldb,
            ldc,
            ct.c_int32(state.blocksize),
        ]

        if B.dtype in [torch.uint8, torch.bfloat16, torch.float16, torch.float32]:
            if A.dtype == torch.float16:
                lib.cgemm_4bit_inference_naive_fp16(*inference_args)
            elif A.dtype == torch.bfloat16:
                lib.cgemm_4bit_inference_naive_bf16(*inference_args)
            elif A.dtype == torch.float32:
                lib.cgemm_4bit_inference_naive_fp32(*inference_args)
            else:
                raise NotImplementedError(f"Matmul not implemented for data type {A.dtype}")

        else:
            raise NotImplementedError(f"Matmul not implemented for data type {A.dtype}")

        post_call(prev_device)

        return out

    def dequantize_blockwise(
        self,
        A: torch.Tensor,
        quant_state: Optional[QuantState] = None,
        absmax: Optional[torch.Tensor] = None,
        code: Optional[torch.Tensor] = None,
        out: Optional[torch.Tensor] = None,
        blocksize: int = 4096,
        nested=False,
    ) -> torch.Tensor:
        # TODO: Move from bnb.functional
        return dequantize_blockwise(
            A,
            quant_state=quant_state,
            absmax=absmax,
            code=code,
            out=out,
            blocksize=blocksize,
            nested=nested,
        )

    def quantize_blockwise(
        self,
        A: torch.Tensor,
        code: Optional[torch.Tensor] = None,
        absmax: Optional[torch.Tensor] = None,
        out: Optional[torch.Tensor] = None,
        blocksize=4096,
        nested=False,
    ) -> Tuple[torch.Tensor, QuantState]:
        # TODO: Move from bnb.functional
        return quantize_blockwise(
            A,
            absmax=absmax,
            code=code,
            out=out,
            blocksize=blocksize,
            nested=nested,
        )

    def optimizer_update_8bit_blockwise(
        self,
        optimizer_name: str,
        g: torch.Tensor,
        p: torch.Tensor,
        state1: torch.Tensor,
        state2: Optional[torch.Tensor],
        beta1: float,
        beta2: float,
        eps: float,
        step: int,
        lr: float,
        qmap1: torch.Tensor,
        qmap2: Optional[torch.Tensor],
        absmax1: torch.Tensor,
        absmax2: Optional[torch.Tensor],
        weight_decay: float = 0.0,
        gnorm_scale: float = 1.0,
        skip_zeros=False,
    ) -> None:
        optim_func = None
        prev_device = pre_call(g.device)
        is_on_gpu([g, p, state1, state2, qmap1, qmap2, absmax1, absmax2])
        if g.dtype == torch.float32 and state1.dtype == torch.uint8:
            optim_func = str2optimizer8bit_blockwise[optimizer_name][0]
        elif g.dtype == torch.float16 and state1.dtype == torch.uint8:
            optim_func = str2optimizer8bit_blockwise[optimizer_name][1]
        elif (
            g.dtype == torch.bfloat16
            and state1.dtype == torch.uint8
            and len(str2optimizer8bit_blockwise[optimizer_name]) == 3
        ):
            optim_func = str2optimizer8bit_blockwise[optimizer_name][2]
        else:
            raise ValueError(
                f"Gradient+optimizer bit data type combination not supported: grad {g.dtype}, optimizer {state1.dtype}",
            )
        post_call(prev_device)

        is_on_gpu([p, g, state1, state2, qmap1, qmap2, absmax1, absmax2])

        prev_device = pre_call(g.device)
        optim_func(
            get_ptr(p),
            get_ptr(g),
            get_ptr(state1),
            get_ptr(state2),
            ct.c_float(beta1),
            ct.c_float(beta2),
            ct.c_float(eps),
            ct.c_int32(step),
            ct.c_float(lr),
            get_ptr(qmap1),
            get_ptr(qmap2),
            get_ptr(absmax1),
            get_ptr(absmax2),
            ct.c_float(weight_decay),
            ct.c_float(gnorm_scale),
            ct.c_bool(skip_zeros),
            ct.c_int32(g.numel()),
        )
        post_call(prev_device)

    def optimizer_update_32bit(
        self,
        optimizer_name: str,
        g: torch.Tensor,
        p: torch.Tensor,
        state1: torch.Tensor,
        beta1: float,
        eps: float,
        step: int,
        lr: float,
        state2: Optional[torch.Tensor] = None,
        beta2: float = 0.0,
        weight_decay: float = 0.0,
        gnorm_scale: float = 1.0,
        unorm_vec: Optional[torch.Tensor] = None,
        max_unorm: float = 0.0,
        skip_zeros=False,
    ) -> None:
        param_norm = 0.0
        if max_unorm > 0.0:
            param_norm = torch.norm(p.data.float())

        optim_func = None
        if g.dtype == torch.float32:
            optim_func = str2optimizer32bit[optimizer_name][0]
        elif g.dtype == torch.float16:
            optim_func = str2optimizer32bit[optimizer_name][1]
        elif g.dtype == torch.bfloat16 and len(str2optimizer32bit[optimizer_name]) == 3:
            optim_func = str2optimizer32bit[optimizer_name][2]
        else:
            raise ValueError(
                f"Gradient+optimizer bit data type combination not supported: grad {g.dtype}, optimizer {state1.dtype}",
            )

        is_on_gpu([g, p, state1, state2, unorm_vec])
        prev_device = pre_call(g.device)
        optim_func(
            get_ptr(g),
            get_ptr(p),
            get_ptr(state1),
            get_ptr(state2),
            get_ptr(unorm_vec),
            ct.c_float(max_unorm),
            ct.c_float(param_norm),
            ct.c_float(beta1),
            ct.c_float(beta2),
            ct.c_float(eps),
            ct.c_float(weight_decay),
            ct.c_int32(step),
            ct.c_float(lr),
            ct.c_float(gnorm_scale),
            ct.c_bool(skip_zeros),
            ct.c_int32(g.numel()),
        )
        post_call(prev_device)<|MERGE_RESOLUTION|>--- conflicted
+++ resolved
@@ -175,12 +175,6 @@
 
         return out_row, out_col, row_stats, col_stats, coo_tensor
 
-<<<<<<< HEAD
-    def transform(self, A, to_order, from_order="row", out=None, transpose=False, state=None, ld=None):
-        if HIP_ENVIRONMENT:
-            return nvidia_transform(A, to_order, from_order, out, transpose, state, ld)
-
-=======
     def transform(
         self,
         A: torch.Tensor,
@@ -191,7 +185,9 @@
         state: Optional[Tuple[torch.Size, str]] = None,
         ld=None,
     ):
->>>>>>> 8561f09e
+        if HIP_ENVIRONMENT:
+            return nvidia_transform(A, to_order, from_order, out, transpose, state, ld)
+
         prev_device = pre_call(A.device)
         if state is None:
             state = (A.shape, from_order)
@@ -541,13 +537,8 @@
         quant_state: Optional[QuantState] = None,
         absmax: Optional[torch.Tensor] = None,
         out: Optional[torch.Tensor] = None,
-<<<<<<< HEAD
         blocksize: Optional[int] = None,
-        quant_type="fp4",
-=======
-        blocksize: int = 64,
         quant_type: Literal["fp4", "nf4"] = "fp4",
->>>>>>> 8561f09e
     ) -> torch.Tensor:
         if blocksize is None:
             blocksize = 64 if not HIP_ENVIRONMENT else 128
