--- conflicted
+++ resolved
@@ -57,16 +57,9 @@
 
 def main():
     generate_bug_report_information()
+    from . import COMPILED_WITH_CUDA
+    from .device_setup.cuda.main import get_compute_capabilities
 
-    from . import COMPILED_WITH_CUDA
-    from .cuda_setup.main import get_compute_capabilities
-
-<<<<<<< HEAD
-from . import COMPILED_WITH_CUDA, PACKAGE_GITHUB_URL
-from .device_setup.cuda.env_vars import to_be_ignored
-from .device_setup.cuda.main import get_compute_capabilities
-
-=======
     print_header("OTHER")
     print(f"COMPILED_WITH_CUDA = {COMPILED_WITH_CUDA}")
     print(f"COMPUTE_CAPABILITIES_PER_GPU = {get_compute_capabilities()}")
@@ -75,7 +68,6 @@
     print_header("")
     print("Checking that the library is importable and CUDA is callable...")
     print("\nWARNING: Please be sure to sanitize sensitive info from any such env vars!\n")
->>>>>>> 259ad441
 
     try:
         from bitsandbytes.optim import Adam
