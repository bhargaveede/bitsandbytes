--- conflicted
+++ resolved
@@ -595,7 +595,18 @@
 
         return self
 
-<<<<<<< HEAD
+    def __deepcopy__(self, memo):
+        # adjust this if new arguments are added to the constructor
+        new_instance = type(self).__new__(
+            type(self),
+            data=copy.deepcopy(self.data, memo),
+            requires_grad=self.requires_grad,
+            has_fp16_weights=self.has_fp16_weights,
+            CB=copy.deepcopy(self.CB, memo),
+            SCB=copy.deepcopy(self.SCB, memo),
+        )
+        return new_instance
+
     def cpu(self):
         # we store the 8-bit rows-major weight
         B = self.data.contiguous().bfloat16().cpu()
@@ -608,19 +619,6 @@
         self.CB = CB
         self.SCB = SCB
         return self
-=======
-    def __deepcopy__(self, memo):
-        # adjust this if new arguments are added to the constructor
-        new_instance = type(self).__new__(
-            type(self),
-            data=copy.deepcopy(self.data, memo),
-            requires_grad=self.requires_grad,
-            has_fp16_weights=self.has_fp16_weights,
-            CB=copy.deepcopy(self.CB, memo),
-            SCB=copy.deepcopy(self.SCB, memo),
-        )
-        return new_instance
->>>>>>> 9b726798
 
     @overload
     def to(
