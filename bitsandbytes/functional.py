--- conflicted
+++ resolved
@@ -4,13 +4,8 @@
 # LICENSE file in the root directory of this source tree.
 import ctypes as ct
 import itertools
-<<<<<<< HEAD
-import operator
-from typing import Optional, Tuple
-=======
 from math import prod
-from typing import Any, Dict, Iterable, Optional, Tuple, Union
->>>>>>> 86b6c37a
+from typing import Iterable, Optional, Tuple, Union
 
 import numpy as np
 import torch
@@ -88,8 +83,6 @@
         ),
     }
 
-<<<<<<< HEAD
-=======
     str2optimizer8bit_blockwise = {
         "adam": (
             lib.cadam_8bit_blockwise_grad_fp32,
@@ -123,7 +116,6 @@
         ),
     }
 
->>>>>>> 86b6c37a
 
 class GlobalPageManager:
     _instance = None
@@ -747,19 +739,13 @@
         out = torch.zeros_like(A, dtype=torch.uint8)
 
     if A.device.type != "cpu":
-<<<<<<< HEAD
         # Some AMD GPUs have warpsize 64
         # Set min blocksize to 128 (~warpsize 64 in kernel) for HIP
         if not HIP_ENVIRONMENT:
             assert blocksize in [4096, 2048, 1024, 512, 256, 128, 64]
         else:
             assert blocksize in [4096, 2048, 1024, 512, 256, 128]
-        cblocksize = ct.c_int32(blocksize)
-        prev_device = pre_call(A.device)
-=======
-        assert blocksize in [4096, 2048, 1024, 512, 256, 128, 64]
-
->>>>>>> 86b6c37a
+
         code = code.to(A.device)
 
         is_on_gpu([A, out, absmax])
@@ -875,7 +861,6 @@
 
     if A.device.type != "cpu":
         code = quant_state.code.to(A.device)
-<<<<<<< HEAD
         supported_blocksizes = [2048, 4096, 1024, 512, 256, 128, 64]
         # Some AMD GPUs have warpsize 64
         # Set min blocksize to 128 (~warpsize 64 in kernel) for HIP
@@ -883,12 +868,7 @@
             supported_blocksizes = supported_blocksizes[:-1]
         if quant_state.blocksize not in supported_blocksizes:
             raise ValueError(
-                f"The blockwise of {quant_state.blocksize} is not supported. Supported values: {supported_blocksizes}",
-=======
-        if quant_state.blocksize not in [4096, 2048, 1024, 512, 256, 128, 64]:
-            raise ValueError(
-                f"The blocksize of {quant_state.blocksize} is not supported. Supported values: [4096, 2048, 1024, 512, 256, 128, 64]",
->>>>>>> 86b6c37a
+                f"The blocksize of {quant_state.blocksize} is not supported. Supported values: {supported_blocksizes}",
             )
 
         is_on_gpu([A, absmax, out])
@@ -1070,30 +1050,6 @@
         - `torch.Tensor`: The quantized tensor with packed 4-bit values.
         - [`QuantState`]: The state object used to undo the quantization.
     """
-
-<<<<<<< HEAD
-    Quantizes tensor A by dividing it into blocks which are independently quantized to FP4.
-
-    Parameters
-    ----------
-    A : torch.Tensor
-        The input tensor.
-    absmax : torch.Tensor
-        The absmax values.
-    out : torch.Tensor
-        The output tensor.
-    blocksize : int
-        The blocksize used in quantization.
-    quant_type : str
-        The 4-bit quantization data type {fp4, nf4}
-
-    Returns
-    -------
-    torch.Tensor:
-        Tensor with packed 4-bit values.
-    tuple(torch.Tensor, torch.Size, torch.dtype, int):
-        The quantization state to undo the quantization.
-    """
     ensure_backend_is_available(A.device.type)
     return backends[A.device.type].quantize_4bit(
         A,
@@ -1104,84 +1060,6 @@
         quant_type=quant_type,
         quant_storage=quant_storage,
     )
-=======
-    if A.device.type != "cuda":
-        raise NotImplementedError(f"Device type not supported for FP4 quantization: {A.device.type}")
-    if quant_type not in ["fp4", "nf4"]:
-        raise NotImplementedError(f"4-bit quantization data type {quant_type} is not implemented.")
-
-    n = A.numel()
-    input_shape = A.shape
-
-    if absmax is None:
-        blocks = -(n // -blocksize)
-        absmax = torch.zeros((blocks,), device=A.device, dtype=torch.float32)
-
-    if out is None:
-        mod = dtype2bytes[quant_storage] * 2
-        out = torch.zeros(((n + 1) // mod, 1), dtype=quant_storage, device=A.device)
-
-    assert blocksize in [4096, 2048, 1024, 512, 256, 128, 64]
-
-    is_on_gpu([A, out, absmax])
-
-    with _cuda_device_of(A):
-        args = (
-            None,
-            get_ptr(A),
-            get_ptr(absmax),
-            get_ptr(out),
-            ct.c_int32(blocksize),
-            ct.c_int(n),
-        )
-
-        if A.dtype == torch.bfloat16:
-            if quant_type == "fp4":
-                lib.cquantize_blockwise_bf16_fp4(*args)
-            else:
-                lib.cquantize_blockwise_bf16_nf4(*args)
-        elif A.dtype == torch.float16:
-            if quant_type == "fp4":
-                lib.cquantize_blockwise_fp16_fp4(*args)
-            else:
-                lib.cquantize_blockwise_fp16_nf4(*args)
-        elif A.dtype == torch.float32:
-            if quant_type == "fp4":
-                lib.cquantize_blockwise_fp32_fp4(*args)
-            else:
-                lib.cquantize_blockwise_fp32_nf4(*args)
-        else:
-            raise ValueError(f"Blockwise quantization only supports 16/32-bit floats, but got {A.dtype}")
-
-    code = get_4bit_type(quant_type, device=A.device)
-
-    if compress_statistics:
-        offset = absmax.mean()
-        absmax -= offset
-        qabsmax, state2 = quantize_blockwise(absmax, blocksize=256)
-        del absmax
-        state = QuantState(
-            absmax=qabsmax,
-            shape=input_shape,
-            dtype=A.dtype,
-            blocksize=blocksize,
-            code=code,
-            quant_type=quant_type,
-            offset=offset,
-            state2=state2,
-        )
-    else:
-        state = QuantState(
-            absmax=absmax,
-            shape=input_shape,
-            dtype=A.dtype,
-            blocksize=blocksize,
-            code=code,
-            quant_type=quant_type,
-        )
-
-    return out, state
->>>>>>> 86b6c37a
 
 
 def dequantize_fp4(
@@ -1189,13 +1067,8 @@
     quant_state: Optional[QuantState] = None,
     absmax: Optional[torch.Tensor] = None,
     out: Optional[torch.Tensor] = None,
-<<<<<<< HEAD
-    blocksize: Optional[int] = None,
-) -> Tensor:
-=======
     blocksize: int = 64,
 ) -> torch.Tensor:
->>>>>>> 86b6c37a
     return dequantize_4bit(A, quant_state, absmax, out, blocksize, "fp4")
 
 
@@ -1204,13 +1077,8 @@
     quant_state: Optional[QuantState] = None,
     absmax: Optional[torch.Tensor] = None,
     out: Optional[torch.Tensor] = None,
-<<<<<<< HEAD
-    blocksize: Optional[int] = None,
-) -> Tensor:
-=======
     blocksize: int = 64,
 ) -> torch.Tensor:
->>>>>>> 86b6c37a
     return dequantize_4bit(A, quant_state, absmax, out, blocksize, "nf4")
 
 
@@ -1219,11 +1087,6 @@
     quant_state: Optional[QuantState] = None,
     absmax: Optional[torch.Tensor] = None,
     out: Optional[torch.Tensor] = None,
-<<<<<<< HEAD
-    blocksize: Optional[int] = None,
-    quant_type=None,
-) -> Tensor:
-=======
     blocksize: int = 64,
     quant_type="fp4",
 ) -> torch.Tensor:
@@ -1252,30 +1115,6 @@
 
     Returns:
         `torch.Tensor`: The dequantized tensor.
->>>>>>> 86b6c37a
-    """
-
-<<<<<<< HEAD
-    Parameters
-    ----------
-    A : torch.Tensor
-        The input tensor (packed 4-bit values).
-    quant_state : QuantState
-        object with quantisation stats, incl. absmax values, original tensor shape and original dtype.
-    absmax : torch.Tensor
-        The absmax values.
-    out : torch.Tensor
-        Dequantized output tensor.
-    blocksize : int
-        The blocksize used in quantization.
-    quant_type : str
-        The 4-bit quantization data type {fp4, nf4}
-
-
-    Returns
-    -------
-    torch.Tensor:
-        Dequantized tensor.
     """
     ensure_backend_is_available(A.device.type)
     if quant_state is not None:
@@ -1289,75 +1128,6 @@
     return backends[A.device.type].dequantize_4bit(
         A, quant_state=quant_state, absmax=absmax, out=out, blocksize=blocksize, quant_type=quant_type
     )
-=======
-    if blocksize not in [2048, 4096, 1024, 512, 256, 128, 64]:
-        raise ValueError(
-            f"The blockwise of {blocksize} is not supported. Supported values: [2048, 4096, 1024, 512, 256, 128, 64]",
-        )
-    if quant_type not in ["fp4", "nf4"]:
-        raise NotImplementedError(f"4-bit quantization data type {quant_type} is not implemented.")
-
-    if quant_state is None:
-        assert absmax is not None and out is not None
-
-        quant_state = QuantState(
-            absmax=absmax,
-            shape=out.shape,
-            dtype=out.dtype,
-            blocksize=blocksize,
-            quant_type=quant_type,
-        )
-
-    else:
-        absmax = quant_state.absmax
-
-    if quant_state.nested:
-        absmax = dequantize_blockwise(quant_state.absmax, quant_state.state2)
-        absmax += quant_state.offset
-        if absmax.dtype != torch.float32:
-            absmax = absmax.float()
-
-    if out is None:
-        out = torch.empty(quant_state.shape, dtype=quant_state.dtype, device=A.device)
-
-    n = out.numel()
-
-    is_on_gpu([A, absmax, out])
-    stream = _get_tensor_stream(A)
-
-    with _cuda_device_of(A):
-        args = (
-            None,
-            get_ptr(A),
-            get_ptr(absmax),
-            get_ptr(out),
-            ct.c_int(quant_state.blocksize),
-            ct.c_int(n),
-            stream,
-        )
-
-        if out.dtype == torch.bfloat16:
-            if quant_state.quant_type == "fp4":
-                lib.cdequantize_blockwise_bf16_fp4(*args)
-            else:
-                lib.cdequantize_blockwise_bf16_nf4(*args)
-        elif out.dtype == torch.float16:
-            if quant_state.quant_type == "fp4":
-                lib.cdequantize_blockwise_fp16_fp4(*args)
-            else:
-                lib.cdequantize_blockwise_fp16_nf4(*args)
-        elif out.dtype == torch.float32:
-            if quant_state.quant_type == "fp4":
-                lib.cdequantize_blockwise_fp32_fp4(*args)
-            else:
-                lib.cdequantize_blockwise_fp32_nf4(*args)
-        else:
-            raise ValueError(f"Blockwise quantization only supports 16/32-bit floats, but got {out.dtype}")
-
-    if A.shape[0] == 1:  # is transposed, transpose back
-        return out.t()
-    return out
->>>>>>> 86b6c37a
 
 
 @deprecated("This function is deprecated and will be removed in a future release.", category=FutureWarning)
@@ -1483,7 +1253,6 @@
     max_unorm: float = 0.0,
     skip_zeros=False,
 ) -> None:
-<<<<<<< HEAD
     ensure_backend_is_available(g.device.type)
     return backends[g.device.type].optimizer_update_32bit(
         optimizer_name=optimizer_name,
@@ -1496,96 +1265,14 @@
         lr=lr,
         state2=state2,
         beta2=beta2,
+        beta3=beta3,
+        alpha=alpha,
         weight_decay=weight_decay,
         gnorm_scale=gnorm_scale,
         unorm_vec=unorm_vec,
         max_unorm=max_unorm,
         skip_zeros=skip_zeros,
     )
-=======
-    """
-    Performs an inplace optimizer update with one or two optimizer states.
-
-    Universal optimizer update for 32-bit state and 32/16-bit gradients/weights.
-
-    Parameters
-    ----------
-    optimizer_name : str
-        The name of the optimizer: {adam}.
-    g : torch.Tensor
-        Gradient tensor.
-    p : torch.Tensor
-        Parameter tensor.
-    state1 : torch.Tensor
-        Optimizer state 1.
-    beta1 : float
-        Optimizer beta1.
-    eps : float
-        Optimizer epsilon.
-    weight_decay : float
-        Weight decay.
-    step : int
-        Current optimizer step.
-    lr : float
-        The learning rate.
-    state2 : torch.Tensor
-        Optimizer state 2.
-    beta2 : float
-        Optimizer beta2.
-    beta3 : float
-        Optimizer beta3.
-    alpha : float
-        Optimizer alpha.
-    gnorm_scale : float
-        The factor to rescale the gradient to the max clip value.
-    unorm_vec : torch.Tensor
-        The tensor for the update norm.
-    max_unorm : float
-        The maximum update norm relative to the weight norm.
-    skip_zeros : bool
-        Whether to skip zero-valued gradients or not (default: False).
-    """
-
-    param_norm = 0.0
-    if max_unorm > 0.0:
-        param_norm = torch.norm(p.data.float())
-
-    optim_func = None
-    if g.dtype == torch.float32:
-        optim_func = str2optimizer32bit[optimizer_name][0]
-    elif g.dtype == torch.float16:
-        optim_func = str2optimizer32bit[optimizer_name][1]
-    elif g.dtype == torch.bfloat16 and len(str2optimizer32bit[optimizer_name]) == 3:
-        optim_func = str2optimizer32bit[optimizer_name][2]
-    else:
-        raise ValueError(
-            f"Gradient+optimizer bit data type combination not supported: grad {g.dtype}, optimizer {state1.dtype}",
-        )
-
-    is_on_gpu([g, p, state1, state2, unorm_vec])
->>>>>>> 86b6c37a
-
-    with _cuda_device_of(g):
-        optim_func(
-            get_ptr(g),
-            get_ptr(p),
-            get_ptr(state1),
-            get_ptr(state2),
-            get_ptr(unorm_vec),
-            ct.c_float(max_unorm),
-            ct.c_float(param_norm),
-            ct.c_float(beta1),
-            ct.c_float(beta2),
-            ct.c_float(beta3),
-            ct.c_float(alpha),
-            ct.c_float(eps),
-            ct.c_float(weight_decay),
-            ct.c_int32(step),
-            ct.c_float(lr),
-            ct.c_float(gnorm_scale),
-            ct.c_bool(skip_zeros),
-            ct.c_int32(g.numel()),
-        )
 
 
 @deprecated(
@@ -1747,7 +1434,6 @@
     gnorm_scale: float = 1.0,
     skip_zeros=False,
 ) -> None:
-<<<<<<< HEAD
     ensure_backend_is_available(g.device.type)
     return backends[g.device.type].optimizer_update_8bit_blockwise(
         optimizer_name=optimizer_name,
@@ -1757,6 +1443,8 @@
         state2=state2,
         beta1=beta1,
         beta2=beta2,
+        beta3=beta3,
+        alpha=alpha,
         eps=eps,
         step=step,
         lr=lr,
@@ -1768,49 +1456,6 @@
         gnorm_scale=gnorm_scale,
         skip_zeros=skip_zeros,
     )
-=======
-    optim_func = None
-
-    if g.dtype == torch.float32 and state1.dtype == torch.uint8:
-        optim_func = str2optimizer8bit_blockwise[optimizer_name][0]
-    elif g.dtype == torch.float16 and state1.dtype == torch.uint8:
-        optim_func = str2optimizer8bit_blockwise[optimizer_name][1]
-    elif (
-        g.dtype == torch.bfloat16
-        and state1.dtype == torch.uint8
-        and len(str2optimizer8bit_blockwise[optimizer_name]) == 3
-    ):
-        optim_func = str2optimizer8bit_blockwise[optimizer_name][2]
-    else:
-        raise ValueError(
-            f"Gradient+optimizer bit data type combination not supported: grad {g.dtype}, optimizer {state1.dtype}",
-        )
-
-    is_on_gpu([p, g, state1, state2, qmap1, qmap2, absmax1, absmax2])
-
-    with _cuda_device_of(g):
-        optim_func(
-            get_ptr(p),
-            get_ptr(g),
-            get_ptr(state1),
-            get_ptr(state2),
-            ct.c_float(beta1),
-            ct.c_float(beta2),
-            ct.c_float(beta3),
-            ct.c_float(alpha),
-            ct.c_float(eps),
-            ct.c_int32(step),
-            ct.c_float(lr),
-            get_ptr(qmap1),
-            get_ptr(qmap2),
-            get_ptr(absmax1),
-            get_ptr(absmax2),
-            ct.c_float(weight_decay),
-            ct.c_float(gnorm_scale),
-            ct.c_bool(skip_zeros),
-            ct.c_int32(g.numel()),
-        )
->>>>>>> 86b6c37a
 
 
 @deprecated("This function is deprecated and will be removed in a future release.", category=FutureWarning)
@@ -1966,7 +1611,6 @@
     transposed_B=False,
     state=None,
 ):
-<<<<<<< HEAD
     ensure_backend_is_available(A.device.type)
     return backends[A.device.type].gemv_4bit(
         A,
@@ -1976,102 +1620,6 @@
         transposed_B=transposed_B,
         state=state,
     )
-=======
-    # sout = check_matmul(A, B, out, transposed_A, transposed_B, expected_type=A.dtype)
-    if state is None:
-        raise ValueError("state cannot be None. gemv_4bit() requires the state from quantize_4bit()")
-
-    if A.numel() != A.shape[-1]:
-        raise ValueError(
-            'Dimensions of A are invalid. Must be a vector with the leading dimensions of "1", e.g. [1, 1, 2048]',
-        )
-
-    Bshape = state.shape
-    bout = Bshape[0]
-    absmax = state.absmax
-    if state.nested:
-        absmax = dequantize_blockwise(state.absmax, state.state2)
-        absmax += state.offset
-
-    if out is None:
-        if len(A.shape) == 3:
-            out = torch.empty(size=(A.shape[0], A.shape[1], bout), dtype=A.dtype, device=A.device)
-        else:
-            out = torch.empty(size=(A.shape[0], bout), dtype=A.dtype, device=A.device)
-
-    n = 1
-    m = Bshape[0]
-    k = Bshape[1]
-    lda = Bshape[0]
-    ldc = Bshape[0]
-    ldb = (A.shape[-1] + 1) // 2
-    is_on_gpu([B, A, out, absmax, state.code])
-    m = ct.c_int32(m)
-    n = ct.c_int32(n)
-    k = ct.c_int32(k)
-    lda = ct.c_int32(lda)
-    ldb = ct.c_int32(ldb)
-    ldc = ct.c_int32(ldc)
-    stream = _get_tensor_stream(A)
-
-    with _cuda_device_of(A):
-        if B.dtype in [torch.uint8, torch.bfloat16, torch.float16, torch.float32]:
-            if A.dtype == torch.float16:
-                lib.cgemm_4bit_inference_naive_fp16(
-                    m,
-                    n,
-                    k,
-                    get_ptr(A),
-                    get_ptr(B),
-                    get_ptr(absmax),
-                    get_ptr(state.code),
-                    get_ptr(out),
-                    lda,
-                    ldb,
-                    ldc,
-                    ct.c_int32(state.blocksize),
-                    stream,
-                )
-            elif A.dtype == torch.bfloat16:
-                lib.cgemm_4bit_inference_naive_bf16(
-                    m,
-                    n,
-                    k,
-                    get_ptr(A),
-                    get_ptr(B),
-                    get_ptr(absmax),
-                    get_ptr(state.code),
-                    get_ptr(out),
-                    lda,
-                    ldb,
-                    ldc,
-                    ct.c_int32(state.blocksize),
-                    stream,
-                )
-            elif A.dtype == torch.float32:
-                lib.cgemm_4bit_inference_naive_fp32(
-                    m,
-                    n,
-                    k,
-                    get_ptr(A),
-                    get_ptr(B),
-                    get_ptr(absmax),
-                    get_ptr(state.code),
-                    get_ptr(out),
-                    lda,
-                    ldb,
-                    ldc,
-                    ct.c_int32(state.blocksize),
-                    stream,
-                )
-            else:
-                raise NotImplementedError(f"Matmul not implemented for data type {A.dtype}")
-
-        else:
-            raise NotImplementedError(f"Matmul not implemented for data type {A.dtype}")
-
-    return out
->>>>>>> 86b6c37a
 
 
 def igemm(
@@ -2271,11 +1819,6 @@
     return out
 
 
-<<<<<<< HEAD
-def igemmlt(A, B, SA, SB, out=None, Sout=None, dtype=torch.int32):
-    ensure_backend_is_available(A.device.type)
-    return backends[A.device.type].igemmlt(A, B, SA, SB, out=out, Sout=Sout, dtype=dtype)
-=======
 @deprecated(
     "igemmlt is deprecated and will be removed in a future release. Please use int8_linear_matmul instead.",
     category=FutureWarning,
@@ -2297,7 +1840,9 @@
     return result, (result.shape, "row")
 
 
-def int8_linear_matmul(A: torch.Tensor, B: torch.Tensor, out: Optional[torch.Tensor] = None, dtype=torch.int32):
+def int8_linear_matmul(
+    A: torch.Tensor, B: torch.Tensor, out: Optional[torch.Tensor] = None, dtype=torch.int32
+) -> torch.Tensor:
     """Performs an 8-bit integer matrix multiplication.
 
     A linear transformation is applied such that `out = A @ B.T`. When possible, integer tensor core hardware is
@@ -2316,90 +1861,9 @@
     Returns:
         `torch.Tensor`: The result of the operation.
     """
-
-    #
-    # To use the IMMA tensor core kernels without special Turing/Ampere layouts,
-    # cublasLt has some rules, namely: A must be transposed, B must not be transposed.
-    # The C++ API will calculate `C = A.T @ B` in with A, B, C in col-major.
-    # This will typically be used with row-major tensors to efficiently
-    # calculate the linear layer with `C = B @ A.T` without any transformations.
-    # We will swap A and B in the API invocation, so that we get `C = A @ B.T`.
-    #
-    # Quick explanation:
-    # With row-major A and B tensors, `C = A.T.T @ B.T = A @ B.T`.
-    # To get row-major output, `C.T = (A @ B.T).T = B @ A.T`.
-    #
-    A, B = B, A
-
-    shapeA = A.shape
-    shapeB = B.shape
-
-    assert A.dtype == torch.int8
-    assert B.dtype == torch.int8
-    assert A.ndim == 2, "Only two dimensional matrices are supported for argument B"
-    assert B.ndim in [2, 3], "Only two or three dimensional matrices are supported for argument A"
-    assert prod(shapeB) > 0, f"Input tensor dimensions need to be > 0: {shapeB}"
-    assert out is None or out.dtype == dtype
-
-    shapeC = (*shapeB[:-1], shapeA[0])
-
-    k, m = shapeA
-    n = prod(shapeB[:-1])
-    lda = shapeA[-1]  # Weights (outputs, inputs)
-    ldb = shapeB[-1]  # Activations (batch, tokens, inputs)
-    ldc = shapeC[-1]  # Output (batch, tokens, outputs)
-
-    assert (
-        lda == ldb
-    ), f"int8_linear_matmul only supports B^T @ A. Inner dimensions do not match: B @ A = {shapeB} @ {shapeA}"
-
-    # cuBLASLt does not support int8 matmul with inner dimensions that are not divisible by 4.
-    # We'll fall back to a slower fp32 calculation in this circumstance.
-    # Fortunately, this should not be very common.
-    if lda % 4 != 0:
-        result = torch.matmul(B.float(), A.float().t()).to(torch.int32)
-        if out is not None:
-            result = out.copy_(result)
-        return result
-
-    if out is None:
-        out = torch.empty(shapeC, device=A.device, dtype=dtype)
-
-    is_on_gpu([A, B, out])
-
-    with _cuda_device_of(A):
-        ctx = CUBLAS_Context.get_instance().get_context(A.device)
-        ptrA = get_ptr(A)
-        ptrB = get_ptr(B)
-        ptrC = get_ptr(out)
-        ptrRowScale = None
-        m = ct.c_int32(m)
-        n = ct.c_int32(n)
-        k = ct.c_int32(k)
-        lda = ct.c_int32(lda)
-        ldb = ct.c_int32(ldb)
-        ldc = ct.c_int32(ldc)
-        stream = _get_tensor_stream(A)
-
-        if dtype == torch.int32:
-            has_error = lib.cigemmlt_32(ctx, m, n, k, ptrA, ptrB, ptrC, ptrRowScale, lda, ldb, ldc, stream)
-        else:
-            has_error = lib.cigemmlt_8(ctx, m, n, k, ptrA, ptrB, ptrC, ptrRowScale, lda, ldb, ldc, stream)
-
-    if has_error == 100:  # `ERR_NOT_IMPLEMENTED` is defined as 100 in `ops.cu`
-        raise NotImplementedError("int8_linear_matmul not implemented!")
-
-    if has_error:
-        raise RuntimeError(
-            f"cublasLt ran into an error!\n"
-            f"\t{shapeA=}, {shapeB=}, {shapeC=}\n"
-            f"\t{(lda, ldb, ldc)=}\n"
-            f"\t{(m, n, k)=}"
-        )
-
-    return out
-
->>>>>>> 86b6c37a
+    ensure_backend_is_available(A.device.type)
+    return backends[A.device.type].int8_linear_matmul(A, B, out=out, dtype=dtype)
+
 
 def int8_mm_dequant(
     A: torch.Tensor,
@@ -2407,7 +1871,7 @@
     col_stats: torch.Tensor,
     out: Optional[torch.Tensor] = None,
     bias: Optional[torch.Tensor] = None,
-):
+) -> torch.Tensor:
     """Performs dequantization on the result of a quantized int8 matrix multiplication.
 
     Args:
@@ -2420,46 +1884,14 @@
     Returns:
         `torch.Tensor`: The dequantized result with an optional bias, with dtype `torch.float16`.
     """
-
-<<<<<<< HEAD
-def mm_dequant(A, quant_state, row_stats, col_stats, out=None, new_row_stats=None, new_col_stats=None, bias=None):
     ensure_backend_is_available(A.device.type)
-    return backends[A.device.type].mm_dequant(
+    return backends[A.device.type].int8_mm_dequant(
         A,
-        quant_state,
         row_stats,
         col_stats,
         out=out,
-        new_row_stats=new_row_stats,
-        new_col_stats=new_col_stats,
         bias=bias,
     )
-=======
-    assert A.dtype == torch.int32
-
-    if bias is not None:
-        assert bias.dtype == torch.float16
-
-    if out is None:
-        out = torch.empty_like(A, dtype=torch.float16)
-
-    ptrA = get_ptr(A)
-    ptrOut = get_ptr(out)
-    ptrRowStats = get_ptr(row_stats)
-    ptrColStats = get_ptr(col_stats)
-    ptrBias = get_ptr(bias)
-    numRows = ct.c_int32(prod(A.shape[:-1]))
-    numCols = ct.c_int32(A.shape[-1])
-
-    is_on_gpu([A, row_stats, col_stats, out, bias])
-
-    with _cuda_device_of(A):
-        lib.cdequant_mm_int32_fp16(
-            ptrA, ptrRowStats, ptrColStats, ptrOut, ptrBias, numRows, numCols, _get_tensor_stream(A)
-        )
-
-    return out
->>>>>>> 86b6c37a
 
 
 @deprecated("mm_dequant is deprecated. Please use int8_mm_dequant() instead.", category=FutureWarning)
@@ -2654,13 +2086,6 @@
     return COOSparseTensor(rows, cols, nnz, rowidx, colidx, values)
 
 
-<<<<<<< HEAD
-def double_quant(A, col_stats=None, row_stats=None, out_col=None, out_row=None, threshold=0.0):
-    ensure_backend_is_available(A.device.type)
-    return backends[A.device.type].double_quant(
-        A, col_stats=col_stats, row_stats=row_stats, out_col=out_col, out_row=out_row, threshold=threshold
-    )
-=======
 @deprecated("This function is deprecated. Please use `int8_double_quant` instead.", category=FutureWarning)
 def double_quant(
     A: torch.Tensor,
@@ -2765,24 +2190,10 @@
         - `torch.Tensor` with dtype `torch.float32`: The column-wise quantization scales.
         - `torch.Tensor` with dtype `torch.int32`, *optional*: A list of column indices which contain outlier features.
     """
-
-    # TODO: Optimize/write CUDA kernel for this?
-
-    # Use CUDA kernel for rowwise and COO tensor
-    quant_row, row_stats, outlier_cols = int8_vectorwise_quant(A, threshold=threshold)
-
-    # PyTorch impl for colwise
-    _, col_stats, outlier_mask = get_colrow_absmax(A, threshold=threshold)
-    if threshold > 0.0 and outlier_mask is not None:
-        A = A.masked_fill(outlier_mask, 0.0)
-    quant_col = torch.round(A.mul(C) / col_stats.unsqueeze(0)).to(torch.int8)
-
-    if out_row is not None:
-        quant_row = out_row.copy_(quant_row)
-    if out_col is not None:
-        quant_col = out_col.copy_(quant_col)
-
-    return quant_row, quant_col, row_stats, col_stats.flatten().float(), outlier_cols
+    ensure_backend_is_available(A.device.type)
+    return backends[A.device.type].int8_double_quant(
+        A, col_stats=col_stats, row_stats=row_stats, out_col=out_col, out_row=out_row, threshold=threshold
+    )
 
 
 def int8_vectorwise_dequant(A: torch.Tensor, stats: torch.Tensor):
@@ -2817,43 +2228,8 @@
         - `torch.Tensor` with dtype `torch.float32`: The quantization scales.
         - `torch.Tensor` with dtype `torch.int32`, *optional*: A list of column indices which contain outlier features.
     """
-
-    assert A.dtype == torch.half
-    is_on_gpu([A])
-
-    rows = prod(A.shape[:-1])
-    cols = A.shape[-1]
-
-    row_stats = torch.empty(rows, device=A.device, dtype=torch.float32)
-    out_row = torch.empty(A.shape, device=A.device, dtype=torch.int8)
-
-    outlier_cols = None
-
-    if threshold > 0.0:
-        # TODO we could improve perf of this
-        outliers = A.abs() >= threshold
-
-        if outliers.any():
-            outlier_cols = torch.argwhere(outliers.any(dim=0)).view(-1)
-
-    with _cuda_device_of(A):
-        lib.cint8_vector_quant(
-            get_ptr(A),
-            get_ptr(out_row),
-            get_ptr(row_stats),
-            ct.c_float(threshold),
-            ct.c_int32(rows),
-            ct.c_int32(cols),
-            _get_tensor_stream(A),
-        )
-
-    # Zero out values from outlier columns across all rows.
-    # The kernel will handle this for outliers themselves, so we can optimize for rows=1.
-    if rows > 1 and outlier_cols is not None:
-        out_row[:, outlier_cols] = 0
-
-    return out_row, row_stats, outlier_cols
->>>>>>> 86b6c37a
+    ensure_backend_is_available(A.device.type)
+    return backends[A.device.type].int8_vectorwise_quant(A, threshold)
 
 
 @deprecated(
