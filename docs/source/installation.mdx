# Installation Guide

Welcome to the installation guide for the `bitsandbytes` library! This document provides step-by-step instructions to install `bitsandbytes` across various platforms and hardware configurations. The library primarily supports CUDA-based GPUs, but the team is actively working on enabling support for additional backends like AMD ROCm, Intel, and Apple Silicon.

> [!TIP]
> For a high-level overview of backend support and compatibility, see the [Multi-backend Support](#multi-backend) section.

## Table of Contents

- [CUDA](#cuda)
  - [Installation via PyPI](#cuda-pip)
  - [Compile from Source](#cuda-compile)
- [Multi-backend Support (Alpha Release)](#multi-backend)
  - [Supported Backends](#multi-backend-supported-backends)
  - [Pre-requisites](#multi-backend-pre-requisites)
  - [Installation](#multi-backend-pip)
  - [Compile from Source](#multi-backend-compile)
- [PyTorch CUDA Versions](#pytorch-cuda-versions)

## CUDA[[cuda]]

<<<<<<< HEAD
`bitsandbytes` is currently only supported on CUDA GPUs for CUDA versions **11.0 - 12.5**. However, there's an ongoing multi-backend effort under development, which is currently in alpha. If you're interested in providing feedback or testing, check out [the multi-backend section below](#multi-backend).

### Supported CUDA Configurations[[cuda-pip]]

The latest version of `bitsandbytes` builds on the following configurations:

| **OS**      | **CUDA Version** | **Compiler**         |
|-------------|------------------|----------------------|
| **Linux**   | 11.7 - 12.3      | GCC 11.4             |
|             | 12.4+            | GCC 13.2             |
| **Windows** | 11.7 - 12.4      | MSVC 19.38+ (VS2022) |

For Linux systems, ensure your hardware meets the following requirements:

| **Feature**                     | **Hardware Requirement**                                           |
|---------------------------------|--------------------------------------------------------------------|
| LLM.int8()                      | NVIDIA Turing (RTX 20 series, T4) or Ampere (RTX 30 series, A4-A100) GPUs |
| 8-bit optimizers/quantization   | NVIDIA Kepler (GTX 780 or newer)                                    |

> [!WARNING]
> `bitsandbytes >= 0.39.1` no longer includes Kepler binaries in pip installations. This requires [manual compilation using](#cuda-compile) the `cuda11x_nomatmul_kepler` configuration.
=======
`bitsandbytes` is currently only supported on CUDA GPUs for CUDA versions **11.0 - 12.6**. However, there's an ongoing multi-backend effort under development, which is currently in alpha. If you're interested in providing feedback or testing, check out [the multi-backend section below](#multi-backend).

### Supported CUDA Configurations[[cuda-pip]]

The latest version of the distributed `bitsandbytes` package is built with the following configurations:
>>>>>>> 86b6c37a

| **OS**      | **CUDA Toolkit** | **Host Compiler**         |
|-------------|------------------|----------------------|
| **Linux**   | 11.7 - 12.3      | GCC 11.4             |
|             | 12.4 - 12.6      | GCC 13.2             |
| **Windows** | 11.7 - 12.6      | MSVC 19.42+ (VS2022) |
|             | 12.4+            | GCC 13.2             |
| **Windows** | 11.7 - 12.6      | MSVC 19.38+ (VS2022) |

For CUDA systems, ensure your hardware meets the following requirements:

| **Feature**                     | **Minimum Hardware Requirement**                              |
|---------------------------------|---------------------------------------------------------------|
| LLM.int8()                      | NVIDIA Turing (RTX 20 series, T4) or newer GPUs               |
| 8-bit optimizers/quantization   | NVIDIA Maxwell (GTX 900 series, TITAN X, M40) or newer GPUs * |
| NF4/FP4 quantization            | NVIDIA Maxwell (GTX 900 series, TITAN X, M40) or newer GPUs * |

> [!WARNING]
> `bitsandbytes >= 0.45.0` no longer supports Kepler GPUs.
>
> Support for Maxwell GPUs is deprecated and will be removed in a future release. For the best results, a Turing generation device or newer is recommended.

```bash
pip install bitsandbytes
```

### `pip install` pre-built wheel from latest `main` commit

If you would like to use new feature even before they are officially released and help us test them, feel free to install the wheel directly from our CI (*the wheel links will remain stable!*):
<<<<<<< HEAD

<hfoptions id="OS">
<hfoption id="Linux">

```
# Note, if you don't want to reinstall BNBs dependencies, append the `--no-deps` flag!
pip install --force-reinstall 'https://github.com/bitsandbytes-foundation/bitsandbytes/releases/download/continuous-release_main/bitsandbytes-0.44.2.dev0-py3-none-manylinux_2_24_x86_64.whl'
```

</hfoption>
<hfoption id="Windows">

```
# Note, if you don't want to reinstall BNBs dependencies, append the `--no-deps` flag!
pip install --force-reinstall 'https://github.com/bitsandbytes-foundation/bitsandbytes/releases/download/continuous-release_multi-backend-refactor/bitsandbytes-0.44.1.dev0-py3-none-macosx_13_1_arm64.whl'
```
</hfoption>
</hfoptions>

### Compile from source[[cuda-compile]]

> [!TIP]
> Don't hesitate to compile from source! The process is pretty straight forward and resilient. This might be needed for older CUDA versions or other less common configurations, which we don't support out of the box due to package size.

=======

<hfoptions id="OS">
<hfoption id="Linux">

```
# Note, if you don't want to reinstall BNBs dependencies, append the `--no-deps` flag!
pip install --force-reinstall 'https://github.com/bitsandbytes-foundation/bitsandbytes/releases/download/continuous-release_main/bitsandbytes-0.44.2.dev0-py3-none-manylinux_2_24_x86_64.whl'
```

</hfoption>
<hfoption id="Windows">

```
# Note, if you don't want to reinstall BNBs dependencies, append the `--no-deps` flag!
pip install --force-reinstall 'https://github.com/bitsandbytes-foundation/bitsandbytes/releases/download/continuous-release_multi-backend-refactor/bitsandbytes-0.44.1.dev0-py3-none-macosx_13_1_arm64.whl'
```
</hfoption>
</hfoptions>

### Compile from source[[cuda-compile]]

> [!TIP]
> Don't hesitate to compile from source! The process is pretty straight forward and resilient. This might be needed for older CUDA versions or other less common configurations, which we don't support out of the box due to package size.

>>>>>>> 86b6c37a
For Linux and Windows systems, compiling from source allows you to customize the build configurations. See below for detailed platform-specific instructions (see the `CMakeLists.txt` if you want to check the specifics and explore some additional options):

<hfoptions id="source">
<hfoption id="Linux">

<<<<<<< HEAD
To compile from source, you need CMake >= **3.22.1** and Python >= **3.8** installed. Make sure you have a compiler installed to compile C++ (`gcc`, `make`, headers, etc.).
=======
To compile from source, you need CMake >= **3.22.1** and Python >= **3.9** installed. Make sure you have a compiler installed to compile C++ (`gcc`, `make`, headers, etc.).
>>>>>>> 86b6c37a

For example, to install a compiler and CMake on Ubuntu:

```bash
apt-get install -y build-essential cmake
```

You should also install CUDA Toolkit by following the [NVIDIA CUDA Installation Guide for Linux](https://docs.nvidia.com/cuda/cuda-installation-guide-linux/index.html) guide from NVIDIA. The current expected CUDA Toolkit version is **11.1+** and it is recommended to install **GCC >= 7.3** and required to have at least **GCC >= 6**.

Refer to the following table if you're using another CUDA Toolkit version.

| CUDA Toolkit |  GCC  |
|--------------|-------|
| >= 11.4.1    | >= 11 |
| >= 12.0      | >= 12 |
| >= 12.4      | >= 13 |

Now to install the bitsandbytes package from source, run the following commands:

```bash
git clone https://github.com/bitsandbytes-foundation/bitsandbytes.git && cd bitsandbytes/
pip install -r requirements-dev.txt
cmake -DCOMPUTE_BACKEND=cuda -S .
make
pip install -e .   # `-e` for "editable" install, when developing BNB (otherwise leave that out)
```

> [!TIP]
> If you have multiple versions of CUDA installed or installed it in a non-standard location, please refer to CMake CUDA documentation for how to configure the CUDA compiler.

</hfoption>
<hfoption id="Windows">

Windows systems require Visual Studio with C++ support as well as an installation of the CUDA SDK.

To compile from source, you need CMake >= **3.22.1** and Python >= **3.9** installed. You should also install CUDA Toolkit by following the [CUDA Installation Guide for Windows](https://docs.nvidia.com/cuda/cuda-installation-guide-microsoft-windows/index.html) guide from NVIDIA.

Refer to the following table if you're using another CUDA Toolkit version.

| CUDA Toolkit | MSVC |
|---|---|
| >= 11.6 | 19.30+ (VS2022) |

```bash
git clone https://github.com/bitsandbytes-foundation/bitsandbytes.git && cd bitsandbytes/
<<<<<<< HEAD
pip install -r requirements-dev.txt
=======
>>>>>>> 86b6c37a
cmake -DCOMPUTE_BACKEND=cuda -S .
cmake --build . --config Release
pip install -e .   # `-e` for "editable" install, when developing BNB (otherwise leave that out)
```

Big thanks to [wkpark](https://github.com/wkpark), [Jamezo97](https://github.com/Jamezo97), [rickardp](https://github.com/rickardp), [akx](https://github.com/akx) for their amazing contributions to make bitsandbytes compatible with Windows.

</hfoption>
</hfoptions>

### PyTorch CUDA versions[[pytorch-cuda-versions]]

Some bitsandbytes features may need a newer CUDA version than the one currently supported by PyTorch binaries from Conda and pip. In this case, you should follow these instructions to load a precompiled bitsandbytes binary.

1. Determine the path of the CUDA version you want to use. Common paths include:

* `/usr/local/cuda`
* `/usr/local/cuda-XX.X` where `XX.X` is the CUDA version number

Then locally install the CUDA version you need with this script from bitsandbytes:

```bash
wget https://raw.githubusercontent.com/bitsandbytes-foundation/bitsandbytes/main/install_cuda.sh
# Syntax cuda_install CUDA_VERSION INSTALL_PREFIX EXPORT_TO_BASH
#   CUDA_VERSION in {110, 111, 112, 113, 114, 115, 116, 117, 118, 120, 121, 122, 123, 124, 125, 126}
#   EXPORT_TO_BASH in {0, 1} with 0=False and 1=True

# For example, the following installs CUDA 12.6 to ~/local/cuda-12.6 and exports the path to your .bashrc

bash install_cuda.sh 126 ~/local 1
```

2. Set the environment variables `BNB_CUDA_VERSION` and `LD_LIBRARY_PATH` by manually overriding the CUDA version installed by PyTorch.

> [!TIP]
> It is recommended to add the following lines to the `.bashrc` file to make them permanent.

```bash
export BNB_CUDA_VERSION=<VERSION>
export LD_LIBRARY_PATH=$LD_LIBRARY_PATH:<PATH>
```

For example, to use a local install path:

```bash
<<<<<<< HEAD
export BNB_CUDA_VERSION=117
export LD_LIBRARY_PATH=$LD_LIBRARY_PATH:/home/YOUR_USERNAME/local/cuda-11.7
=======
export BNB_CUDA_VERSION=126
export LD_LIBRARY_PATH=$LD_LIBRARY_PATH:/home/YOUR_USERNAME/local/cuda-12.6
>>>>>>> 86b6c37a
```

3. Now when you launch bitsandbytes with these environment variables, the PyTorch CUDA version is overridden by the new CUDA version (in this example, version 11.7) and a different bitsandbytes library is loaded.

## Multi-backend Support (Alpha Release)[[multi-backend]]

> [!TIP]
> This functionality is currently in preview and not yet production-ready. We very much welcome community feedback, contributions and leadership on topics like Apple Silicon as well as other less common accellerators! For more information, see [this guide on multi-backend support](./non_cuda_backends).

**Link to give us feedback** (bugs, install issues, perf results, requests, etc.)**:**

<hfoptions id="platform">
<hfoption id="ROCm">
<<<<<<< HEAD

[**Multi-backend refactor: Alpha release (AMD ROCm ONLY)**](https://github.com/bitsandbytes-foundation/bitsandbytes/discussions/1339)

=======

[**Multi-backend refactor: Alpha release (AMD ROCm ONLY)**](https://github.com/bitsandbytes-foundation/bitsandbytes/discussions/1339)

>>>>>>> 86b6c37a
</hfoption>
<hfoption id="Intel CPU+GPU">

[**Multi-backend refactor: Alpha release (INTEL ONLY)**](https://github.com/bitsandbytes-foundation/bitsandbytes/discussions/1338)

</hfoption>
<hfoption id="Apple Silicon / Metal (MPS)">

[**Github Discussion space on coordinating the kickoff of MPS backend development**](https://github.com/bitsandbytes-foundation/bitsandbytes/discussions/1340)

</hfoption>
</hfoptions>

### Supported Backends[[multi-backend-supported-backends]]

| **Backend** | **Supported Versions** | **Python versions** | **Architecture Support** | **Status** |
|-------------|------------------------|---------------------------|-------------------------|------------|
| **AMD ROCm** | 6.1+                   | 3.10+                     | minimum CDNA - `gfx90a`, RDNA - `gfx1100` | Alpha      |
| **Apple Silicon (MPS)** | WIP                        | 3.10+                     | M1/M2 chips                    | Planned    |
<<<<<<< HEAD
| **Intel CPU** | v2.5.0+ (`ipex`)         | 3.10+                     | Intel CPU | Alpha |
| **Intel GPU** | v2.5.0+ (`ipex`)         | 3.10+                     | Intel GPU | Experimental |
=======
| **Intel CPU** | v2.4.0+ (`ipex`)         | 3.10+                     | Intel CPU | Alpha |
| **Intel GPU** | v2.4.0+ (`ipex`)         | 3.10+                     | Intel GPU | Experimental |
>>>>>>> 86b6c37a
| **Ascend NPU** | 2.1.0+ (`torch_npu`)         | 3.10+                     | Ascend NPU | Experimental |

For each supported backend, follow the respective instructions below:

### Pre-requisites[[multi-backend-pre-requisites]]

To use bitsandbytes non-CUDA backends, be sure to install:

```
pip install "transformers>=4.45.1"
```

<hfoptions id="backend">
<hfoption id="AMD ROCm">

> [!WARNING]
> Pre-compiled binaries are only built for ROCm versions `6.1.0`/`6.1.1`/`6.1.2`/`6.2.0` and `gfx90a`, `gfx942`, `gfx1100` GPU architectures. [Find the pip install instructions here](#multi-backend-pip).
>
> Other supported versions that don't come with pre-compiled binaries [can be compiled for with these instructions](#multi-backend-compile).
>
> **Windows is not supported for the ROCm backend**; also not WSL2 to our knowledge.

> [!TIP]
> If you would like to install ROCm and PyTorch on bare metal, skip the Docker steps and refer to ROCm's official guides at [ROCm installation overview](https://rocm.docs.amd.com/projects/install-on-linux/en/latest/tutorial/install-overview.html#rocm-install-overview) and [Installing PyTorch for ROCm](https://rocm.docs.amd.com/projects/install-on-linux/en/latest/how-to/3rd-party/pytorch-install.html#using-wheels-package) (Step 3 of wheels build for quick installation). Special note: please make sure to get the respective ROCm-specific PyTorch wheel for the installed ROCm version, e.g. `https://download.pytorch.org/whl/nightly/rocm6.2/`!

```bash
# Create a docker container with latest ROCm image, which includes ROCm libraries
docker pull rocm/dev-ubuntu-22.04:6.1.2-complete
docker run -it --device=/dev/kfd --device=/dev/dri --group-add video rocm/dev-ubuntu-22.04:6.1.2-complete
apt-get update && apt-get install -y git && cd home

# Install pytorch compatible with above ROCm version
pip install torch --index-url https://download.pytorch.org/whl/rocm6.1/
```

</hfoption>
<hfoption id="Intel CPU + GPU">

Compatible hardware and functioning `import intel_extension_for_pytorch as ipex` capable environment with Python `3.10` as the minimum requirement.

Please refer to [the official Intel installations instructions](https://intel.github.io/intel-extension-for-pytorch/index.html#installation?platform=cpu&version=v2.4.0%2bcpu&os=linux%2fwsl2) for guidance on how to pip install the necessary `intel_extension_for_pytorch` dependency.

</hfoption>
<<<<<<< HEAD
<hfoption id="Ascend NPU">

Compatible hardware and functioning `import torch_npu` capable environment with Python `3.10` as the minimum requirement.

Please refer to [the official Ascend installations instructions](https://www.hiascend.com/document/detail/zh/Pytorch/60RC3/configandinstg/instg/insg_0001.html) for guidance on how to pip install the necessary `torch_npu` dependency.

</hfoption>
=======
>>>>>>> 86b6c37a
<hfoption id="Apple Silicon (MPS)">

> [!TIP]
> Apple Silicon support is still a WIP. Please visit and write us in [this Github Discussion space on coordinating the kickoff of MPS backend development](https://github.com/bitsandbytes-foundation/bitsandbytes/discussions/1340) and coordinate a community-led effort to implement this backend.

</hfoption>
</hfoptions>

### Installation

You can install the pre-built wheels for each backend, or compile from source for custom configurations.

#### Pre-built Wheel Installation (recommended)[[multi-backend-pip]]

<hfoptions id="platform">
<hfoption id="Linux">

```
# Note, if you don't want to reinstall BNBs dependencies, append the `--no-deps` flag!
pip install --force-reinstall 'https://github.com/bitsandbytes-foundation/bitsandbytes/releases/download/continuous-release_multi-backend-refactor/bitsandbytes-0.44.1.dev0-py3-none-manylinux_2_24_x86_64.whl'
```
<<<<<<< HEAD

</hfoption>
<hfoption id="Windows">

=======

</hfoption>
<hfoption id="Windows">

```
# Note, if you don't want to reinstall BNBs dependencies, append the `--no-deps` flag!
pip install --force-reinstall 'https://github.com/bitsandbytes-foundation/bitsandbytes/releases/download/continuous-release_multi-backend-refactor/bitsandbytes-0.44.1.dev0-py3-none-win_amd64.whl'
>>>>>>> 86b6c37a
```
# Note, if you don't want to reinstall BNBs dependencies, append the `--no-deps` flag!
pip install --force-reinstall 'https://github.com/bitsandbytes-foundation/bitsandbytes/releases/download/continuous-release_multi-backend-refactor/bitsandbytes-0.44.1.dev0-py3-none-win_amd64.whl'
```

</hfoption>
<hfoption id="Mac">

<<<<<<< HEAD
> [!WARNING]
> bitsandbytes does not yet support Apple Silicon / Metal with a dedicated backend. However, the build infrastructure is in place and the below pip install will eventually provide Apple Silicon support as it becomes available on the `multi-backend-refactor` branch based on community contributions.

=======
</hfoption>
<hfoption id="Ascend NPU">

Compatible hardware and functioning `import torch_npu` capable environment with Python `3.10` as the minimum requirement.

Please refer to [the official Ascend installations instructions](https://www.hiascend.com/document/detail/zh/Pytorch/60RC3/configandinstg/instg/insg_0001.html) for guidance on how to pip install the necessary `torch_npu` dependency.

</hfoption>
<hfoption id="Mac">

> [!WARNING]
> bitsandbytes does not yet support Apple Silicon / Metal with a dedicated backend. However, the build infrastructure is in place and the below pip install will eventually provide Apple Silicon support as it becomes available on the `multi-backend-refactor` branch based on community contributions.

>>>>>>> 86b6c37a
```
# Note, if you don't want to reinstall BNBs dependencies, append the `--no-deps` flag!
pip install --force-reinstall 'https://github.com/bitsandbytes-foundation/bitsandbytes/releases/download/continuous-release_multi-backend-refactor/bitsandbytes-0.44.1.dev0-py3-none-macosx_13_1_arm64.whl'
```

</hfoption>
</hfoptions>

#### Compile from Source[[multi-backend-compile]]

<hfoptions id="backend">
<hfoption id="AMD ROCm">

#### AMD GPU

bitsandbytes is fully supported from ROCm 6.1 onwards (currently in alpha release).

```bash
# Install bitsandbytes from source
# Clone bitsandbytes repo, ROCm backend is currently enabled on multi-backend-refactor branch
git clone -b multi-backend-refactor https://github.com/bitsandbytes-foundation/bitsandbytes.git && cd bitsandbytes/

# Install dependencies
pip install -r requirements-dev.txt

# Compile & install
apt-get install -y build-essential cmake  # install build tools dependencies, unless present
cmake -DCOMPUTE_BACKEND=hip -S .  # Use -DBNB_ROCM_ARCH="gfx90a;gfx942" to target specific gpu arch
<<<<<<< HEAD
=======
make
pip install -e .   # `-e` for "editable" install, when developing BNB (otherwise leave that out)
```

</hfoption>
<hfoption id="Intel CPU + GPU">

#### Intel CPU

> [!TIP]
> Intel CPU backend only supports building from source; for now, please follow the instructions below.

Similar to the CUDA case, you can compile bitsandbytes from source for Linux and Windows systems.

The below commands are for Linux. For installing on Windows, please adapt the below commands according to the same pattern as described [the section above on compiling from source under the Windows tab](#cuda-compile).

```
git clone --depth 1 -b multi-backend-refactor https://github.com/bitsandbytes-foundation/bitsandbytes.git && cd bitsandbytes/
pip install intel_extension_for_pytorch
pip install -r requirements-dev.txt
cmake -DCOMPUTE_BACKEND=cpu -S .
>>>>>>> 86b6c37a
make
pip install -e .   # `-e` for "editable" install, when developing BNB (otherwise leave that out)
```

</hfoption>
<<<<<<< HEAD
<hfoption id="Intel CPU + GPU">

#### Intel CPU

> [!TIP]
> Intel CPU backend only supports building from source; for now, please follow the instructions below.

Similar to the CUDA case, you can compile bitsandbytes from source for Linux and Windows systems.

The below commands are for Linux. For installing on Windows, please adapt the below commands according to the same pattern as described [the section above on compiling from source under the Windows tab](#cuda-compile).

```
git clone --depth 1 -b multi-backend-refactor https://github.com/bitsandbytes-foundation/bitsandbytes.git && cd bitsandbytes/
pip install intel_extension_for_pytorch
pip install -r requirements-dev.txt
=======
<hfoption id="Ascend NPU">

#### Ascend NPU

> [!TIP]
> Ascend NPU backend only supports building from source; for now, please follow the instructions below.


```
# Install bitsandbytes from source
# Clone bitsandbytes repo, Ascend NPU backend is currently enabled on multi-backend-refactor branch
git clone -b multi-backend-refactor https://github.com/bitsandbytes-foundation/bitsandbytes.git && cd bitsandbytes/

# Install dependencies
pip install -r requirements-dev.txt

# Compile & install
apt-get install -y build-essential cmake  # install build tools dependencies, unless present
cmake -DCOMPUTE_BACKEND=npu -S .
make
>>>>>>> 86b6c37a
pip install -e .   # `-e` for "editable" install, when developing BNB (otherwise leave that out)
```


</hfoption>
<hfoption id="Apple Silicon (MPS)">

#### Apple Silicon

WIP

</hfoption>
<hfoption id="Ascend NPU">

#### Ascend NPU

> [!TIP]
> Ascend NPU backend only supports building from source; for now, please follow the instructions below.


```
# Install bitsandbytes from source
# Clone bitsandbytes repo, Ascend NPU backend is currently enabled on multi-backend-refactor branch
git clone -b multi-backend-refactor https://github.com/bitsandbytes-foundation/bitsandbytes.git && cd bitsandbytes/

# Install dependencies
pip install -r requirements-dev.txt

# Compile & install
apt-get install -y build-essential cmake  # install build tools dependencies, unless present
cmake -DCOMPUTE_BACKEND=npu -S .
make
pip install -e .   # `-e` for "editable" install, when developing BNB (otherwise leave that out)
```


</hfoption>
<hfoption id="Apple Silicon (MPS)">

#### Apple Silicon

WIP

</hfoption>
</hfoptions><|MERGE_RESOLUTION|>--- conflicted
+++ resolved
@@ -19,35 +19,11 @@
 
 ## CUDA[[cuda]]
 
-<<<<<<< HEAD
-`bitsandbytes` is currently only supported on CUDA GPUs for CUDA versions **11.0 - 12.5**. However, there's an ongoing multi-backend effort under development, which is currently in alpha. If you're interested in providing feedback or testing, check out [the multi-backend section below](#multi-backend).
+`bitsandbytes` is currently only supported on CUDA GPUs for CUDA versions **11.0 - 12.6**. However, there's an ongoing multi-backend effort under development, which is currently in alpha. If you're interested in providing feedback or testing, check out [the multi-backend section below](#multi-backend).
 
 ### Supported CUDA Configurations[[cuda-pip]]
 
-The latest version of `bitsandbytes` builds on the following configurations:
-
-| **OS**      | **CUDA Version** | **Compiler**         |
-|-------------|------------------|----------------------|
-| **Linux**   | 11.7 - 12.3      | GCC 11.4             |
-|             | 12.4+            | GCC 13.2             |
-| **Windows** | 11.7 - 12.4      | MSVC 19.38+ (VS2022) |
-
-For Linux systems, ensure your hardware meets the following requirements:
-
-| **Feature**                     | **Hardware Requirement**                                           |
-|---------------------------------|--------------------------------------------------------------------|
-| LLM.int8()                      | NVIDIA Turing (RTX 20 series, T4) or Ampere (RTX 30 series, A4-A100) GPUs |
-| 8-bit optimizers/quantization   | NVIDIA Kepler (GTX 780 or newer)                                    |
-
-> [!WARNING]
-> `bitsandbytes >= 0.39.1` no longer includes Kepler binaries in pip installations. This requires [manual compilation using](#cuda-compile) the `cuda11x_nomatmul_kepler` configuration.
-=======
-`bitsandbytes` is currently only supported on CUDA GPUs for CUDA versions **11.0 - 12.6**. However, there's an ongoing multi-backend effort under development, which is currently in alpha. If you're interested in providing feedback or testing, check out [the multi-backend section below](#multi-backend).
-
-### Supported CUDA Configurations[[cuda-pip]]
-
 The latest version of the distributed `bitsandbytes` package is built with the following configurations:
->>>>>>> 86b6c37a
 
 | **OS**      | **CUDA Toolkit** | **Host Compiler**         |
 |-------------|------------------|----------------------|
@@ -77,7 +53,6 @@
 ### `pip install` pre-built wheel from latest `main` commit
 
 If you would like to use new feature even before they are officially released and help us test them, feel free to install the wheel directly from our CI (*the wheel links will remain stable!*):
-<<<<<<< HEAD
 
 <hfoptions id="OS">
 <hfoption id="Linux">
@@ -102,42 +77,12 @@
 > [!TIP]
 > Don't hesitate to compile from source! The process is pretty straight forward and resilient. This might be needed for older CUDA versions or other less common configurations, which we don't support out of the box due to package size.
 
-=======
-
-<hfoptions id="OS">
-<hfoption id="Linux">
-
-```
-# Note, if you don't want to reinstall BNBs dependencies, append the `--no-deps` flag!
-pip install --force-reinstall 'https://github.com/bitsandbytes-foundation/bitsandbytes/releases/download/continuous-release_main/bitsandbytes-0.44.2.dev0-py3-none-manylinux_2_24_x86_64.whl'
-```
-
-</hfoption>
-<hfoption id="Windows">
-
-```
-# Note, if you don't want to reinstall BNBs dependencies, append the `--no-deps` flag!
-pip install --force-reinstall 'https://github.com/bitsandbytes-foundation/bitsandbytes/releases/download/continuous-release_multi-backend-refactor/bitsandbytes-0.44.1.dev0-py3-none-macosx_13_1_arm64.whl'
-```
-</hfoption>
-</hfoptions>
-
-### Compile from source[[cuda-compile]]
-
-> [!TIP]
-> Don't hesitate to compile from source! The process is pretty straight forward and resilient. This might be needed for older CUDA versions or other less common configurations, which we don't support out of the box due to package size.
-
->>>>>>> 86b6c37a
 For Linux and Windows systems, compiling from source allows you to customize the build configurations. See below for detailed platform-specific instructions (see the `CMakeLists.txt` if you want to check the specifics and explore some additional options):
 
 <hfoptions id="source">
 <hfoption id="Linux">
 
-<<<<<<< HEAD
-To compile from source, you need CMake >= **3.22.1** and Python >= **3.8** installed. Make sure you have a compiler installed to compile C++ (`gcc`, `make`, headers, etc.).
-=======
 To compile from source, you need CMake >= **3.22.1** and Python >= **3.9** installed. Make sure you have a compiler installed to compile C++ (`gcc`, `make`, headers, etc.).
->>>>>>> 86b6c37a
 
 For example, to install a compiler and CMake on Ubuntu:
 
@@ -183,10 +128,6 @@
 
 ```bash
 git clone https://github.com/bitsandbytes-foundation/bitsandbytes.git && cd bitsandbytes/
-<<<<<<< HEAD
-pip install -r requirements-dev.txt
-=======
->>>>>>> 86b6c37a
 cmake -DCOMPUTE_BACKEND=cuda -S .
 cmake --build . --config Release
 pip install -e .   # `-e` for "editable" install, when developing BNB (otherwise leave that out)
@@ -232,13 +173,8 @@
 For example, to use a local install path:
 
 ```bash
-<<<<<<< HEAD
-export BNB_CUDA_VERSION=117
-export LD_LIBRARY_PATH=$LD_LIBRARY_PATH:/home/YOUR_USERNAME/local/cuda-11.7
-=======
 export BNB_CUDA_VERSION=126
 export LD_LIBRARY_PATH=$LD_LIBRARY_PATH:/home/YOUR_USERNAME/local/cuda-12.6
->>>>>>> 86b6c37a
 ```
 
 3. Now when you launch bitsandbytes with these environment variables, the PyTorch CUDA version is overridden by the new CUDA version (in this example, version 11.7) and a different bitsandbytes library is loaded.
@@ -252,15 +188,9 @@
 
 <hfoptions id="platform">
 <hfoption id="ROCm">
-<<<<<<< HEAD
 
 [**Multi-backend refactor: Alpha release (AMD ROCm ONLY)**](https://github.com/bitsandbytes-foundation/bitsandbytes/discussions/1339)
 
-=======
-
-[**Multi-backend refactor: Alpha release (AMD ROCm ONLY)**](https://github.com/bitsandbytes-foundation/bitsandbytes/discussions/1339)
-
->>>>>>> 86b6c37a
 </hfoption>
 <hfoption id="Intel CPU+GPU">
 
@@ -280,13 +210,8 @@
 |-------------|------------------------|---------------------------|-------------------------|------------|
 | **AMD ROCm** | 6.1+                   | 3.10+                     | minimum CDNA - `gfx90a`, RDNA - `gfx1100` | Alpha      |
 | **Apple Silicon (MPS)** | WIP                        | 3.10+                     | M1/M2 chips                    | Planned    |
-<<<<<<< HEAD
-| **Intel CPU** | v2.5.0+ (`ipex`)         | 3.10+                     | Intel CPU | Alpha |
-| **Intel GPU** | v2.5.0+ (`ipex`)         | 3.10+                     | Intel GPU | Experimental |
-=======
 | **Intel CPU** | v2.4.0+ (`ipex`)         | 3.10+                     | Intel CPU | Alpha |
 | **Intel GPU** | v2.4.0+ (`ipex`)         | 3.10+                     | Intel GPU | Experimental |
->>>>>>> 86b6c37a
 | **Ascend NPU** | 2.1.0+ (`torch_npu`)         | 3.10+                     | Ascend NPU | Experimental |
 
 For each supported backend, follow the respective instructions below:
@@ -330,7 +255,6 @@
 Please refer to [the official Intel installations instructions](https://intel.github.io/intel-extension-for-pytorch/index.html#installation?platform=cpu&version=v2.4.0%2bcpu&os=linux%2fwsl2) for guidance on how to pip install the necessary `intel_extension_for_pytorch` dependency.
 
 </hfoption>
-<<<<<<< HEAD
 <hfoption id="Ascend NPU">
 
 Compatible hardware and functioning `import torch_npu` capable environment with Python `3.10` as the minimum requirement.
@@ -338,8 +262,6 @@
 Please refer to [the official Ascend installations instructions](https://www.hiascend.com/document/detail/zh/Pytorch/60RC3/configandinstg/instg/insg_0001.html) for guidance on how to pip install the necessary `torch_npu` dependency.
 
 </hfoption>
-=======
->>>>>>> 86b6c37a
 <hfoption id="Apple Silicon (MPS)">
 
 > [!TIP]
@@ -361,47 +283,29 @@
 # Note, if you don't want to reinstall BNBs dependencies, append the `--no-deps` flag!
 pip install --force-reinstall 'https://github.com/bitsandbytes-foundation/bitsandbytes/releases/download/continuous-release_multi-backend-refactor/bitsandbytes-0.44.1.dev0-py3-none-manylinux_2_24_x86_64.whl'
 ```
-<<<<<<< HEAD
 
 </hfoption>
 <hfoption id="Windows">
 
-=======
-
-</hfoption>
-<hfoption id="Windows">
-
 ```
 # Note, if you don't want to reinstall BNBs dependencies, append the `--no-deps` flag!
 pip install --force-reinstall 'https://github.com/bitsandbytes-foundation/bitsandbytes/releases/download/continuous-release_multi-backend-refactor/bitsandbytes-0.44.1.dev0-py3-none-win_amd64.whl'
->>>>>>> 86b6c37a
-```
-# Note, if you don't want to reinstall BNBs dependencies, append the `--no-deps` flag!
-pip install --force-reinstall 'https://github.com/bitsandbytes-foundation/bitsandbytes/releases/download/continuous-release_multi-backend-refactor/bitsandbytes-0.44.1.dev0-py3-none-win_amd64.whl'
-```
+```
+
+</hfoption>
+
+<hfoption id="Ascend NPU">
+
+Compatible hardware and functioning `import torch_npu` capable environment with Python `3.10` as the minimum requirement.
+
+Please refer to [the official Ascend installations instructions](https://www.hiascend.com/document/detail/zh/Pytorch/60RC3/configandinstg/instg/insg_0001.html) for guidance on how to pip install the necessary `torch_npu` dependency.
 
 </hfoption>
 <hfoption id="Mac">
 
-<<<<<<< HEAD
 > [!WARNING]
 > bitsandbytes does not yet support Apple Silicon / Metal with a dedicated backend. However, the build infrastructure is in place and the below pip install will eventually provide Apple Silicon support as it becomes available on the `multi-backend-refactor` branch based on community contributions.
 
-=======
-</hfoption>
-<hfoption id="Ascend NPU">
-
-Compatible hardware and functioning `import torch_npu` capable environment with Python `3.10` as the minimum requirement.
-
-Please refer to [the official Ascend installations instructions](https://www.hiascend.com/document/detail/zh/Pytorch/60RC3/configandinstg/instg/insg_0001.html) for guidance on how to pip install the necessary `torch_npu` dependency.
-
-</hfoption>
-<hfoption id="Mac">
-
-> [!WARNING]
-> bitsandbytes does not yet support Apple Silicon / Metal with a dedicated backend. However, the build infrastructure is in place and the below pip install will eventually provide Apple Silicon support as it becomes available on the `multi-backend-refactor` branch based on community contributions.
-
->>>>>>> 86b6c37a
 ```
 # Note, if you don't want to reinstall BNBs dependencies, append the `--no-deps` flag!
 pip install --force-reinstall 'https://github.com/bitsandbytes-foundation/bitsandbytes/releases/download/continuous-release_multi-backend-refactor/bitsandbytes-0.44.1.dev0-py3-none-macosx_13_1_arm64.whl'
@@ -430,8 +334,6 @@
 # Compile & install
 apt-get install -y build-essential cmake  # install build tools dependencies, unless present
 cmake -DCOMPUTE_BACKEND=hip -S .  # Use -DBNB_ROCM_ARCH="gfx90a;gfx942" to target specific gpu arch
-<<<<<<< HEAD
-=======
 make
 pip install -e .   # `-e` for "editable" install, when developing BNB (otherwise leave that out)
 ```
@@ -453,29 +355,11 @@
 pip install intel_extension_for_pytorch
 pip install -r requirements-dev.txt
 cmake -DCOMPUTE_BACKEND=cpu -S .
->>>>>>> 86b6c37a
 make
 pip install -e .   # `-e` for "editable" install, when developing BNB (otherwise leave that out)
 ```
 
 </hfoption>
-<<<<<<< HEAD
-<hfoption id="Intel CPU + GPU">
-
-#### Intel CPU
-
-> [!TIP]
-> Intel CPU backend only supports building from source; for now, please follow the instructions below.
-
-Similar to the CUDA case, you can compile bitsandbytes from source for Linux and Windows systems.
-
-The below commands are for Linux. For installing on Windows, please adapt the below commands according to the same pattern as described [the section above on compiling from source under the Windows tab](#cuda-compile).
-
-```
-git clone --depth 1 -b multi-backend-refactor https://github.com/bitsandbytes-foundation/bitsandbytes.git && cd bitsandbytes/
-pip install intel_extension_for_pytorch
-pip install -r requirements-dev.txt
-=======
 <hfoption id="Ascend NPU">
 
 #### Ascend NPU
@@ -496,7 +380,6 @@
 apt-get install -y build-essential cmake  # install build tools dependencies, unless present
 cmake -DCOMPUTE_BACKEND=npu -S .
 make
->>>>>>> 86b6c37a
 pip install -e .   # `-e` for "editable" install, when developing BNB (otherwise leave that out)
 ```
 
@@ -509,36 +392,4 @@
 WIP
 
 </hfoption>
-<hfoption id="Ascend NPU">
-
-#### Ascend NPU
-
-> [!TIP]
-> Ascend NPU backend only supports building from source; for now, please follow the instructions below.
-
-
-```
-# Install bitsandbytes from source
-# Clone bitsandbytes repo, Ascend NPU backend is currently enabled on multi-backend-refactor branch
-git clone -b multi-backend-refactor https://github.com/bitsandbytes-foundation/bitsandbytes.git && cd bitsandbytes/
-
-# Install dependencies
-pip install -r requirements-dev.txt
-
-# Compile & install
-apt-get install -y build-essential cmake  # install build tools dependencies, unless present
-cmake -DCOMPUTE_BACKEND=npu -S .
-make
-pip install -e .   # `-e` for "editable" install, when developing BNB (otherwise leave that out)
-```
-
-
-</hfoption>
-<hfoption id="Apple Silicon (MPS)">
-
-#### Apple Silicon
-
-WIP
-
-</hfoption>
 </hfoptions>