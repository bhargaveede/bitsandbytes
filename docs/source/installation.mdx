# Installation

## CUDA

bitsandbytes is only supported on CUDA GPUs for CUDA versions **11.0 - 12.5**.

The latest version of bitsandbytes builds on:

| OS | CUDA | Compiler |
|---|---|---|
| Linux | 11.7 - 12.3 | GCC 11.4 |
|  | 12.4+ | GCC 13.2 |
| Windows | 11.7 - 12.4 | MSVC 19.38+ (VS2022 17.8.0+) |

> [!TIP]
> MacOS support is still a work in progress! Subscribe to this [issue](https://github.com/TimDettmers/bitsandbytes/issues/1020) to get notified about discussions and to track the integration progress.

For Linux systems, make sure your hardware meets the following requirements to use bitsandbytes features.

| **Feature** | **Hardware requirement** |
|---|---|
| LLM.int8() | NVIDIA Turing (RTX 20 series, T4) or Ampere (RTX 30 series, A4-A100) GPUs |
| 8-bit optimizers/quantization | NVIDIA Kepler (GTX 780 or newer) |

> [!WARNING]
> bitsandbytes >= 0.39.1 no longer includes Kepler binaries in pip installations. This requires manual compilation, and you should follow the general steps and use `cuda11x_nomatmul_kepler` for Kepler-targeted compilation.

To install from PyPI.

```bash
pip install bitsandbytes
```

### Compile from source

For Linux and Windows systems, you can compile bitsandbytes from source. Installing from source allows for more build options with different CMake configurations.

<hfoptions id="source">
<hfoption id="Linux">

To compile from source, you need CMake >= **3.22.1** and Python >= **3.8** installed. Make sure you have a compiler installed to compile C++ (gcc, make, headers, etc.). For example, to install a compiler and CMake on Ubuntu:

```bash
apt-get install -y build-essential cmake
```

You should also install CUDA Toolkit by following the [NVIDIA CUDA Installation Guide for Linux](https://docs.nvidia.com/cuda/cuda-installation-guide-linux/index.html) guide from NVIDIA. The current expected CUDA Toolkit version is **11.1+** and it is recommended to install **GCC >= 7.3** and required to have at least **GCC >= 6**.

Refer to the following table if you're using another CUDA Toolkit version.

| CUDA Toolkit | GCC |
|---|---|
| >= 11.4.1 | >= 11 |
| >= 12.0 | >= 12 |
| >= 12.4 | >= 13 |

Now to install the bitsandbytes package from source, run the following commands:

```bash
git clone https://github.com/TimDettmers/bitsandbytes.git && cd bitsandbytes/
pip install -r requirements-dev.txt
cmake -DCOMPUTE_BACKEND=cuda -S .
make
pip install .
```

> [!TIP]
> If you have multiple versions of CUDA installed or installed it in a non-standard location, please refer to CMake CUDA documentation for how to configure the CUDA compiler.

</hfoption>
<hfoption id="Windows">

Windows systems require Visual Studio with C++ support as well as an installation of the CUDA SDK.

To compile from source, you need CMake >= **3.22.1** and Python >= **3.8** installed. You should also install CUDA Toolkit by following the [CUDA Installation Guide for Windows](https://docs.nvidia.com/cuda/cuda-installation-guide-microsoft-windows/index.html) guide from NVIDIA.

Refer to the following table if you're using another CUDA Toolkit version.

| CUDA Toolkit | MSVC |
|---|---|
| >= 11.6 | 19.30+ (VS2022) |

```bash
git clone https://github.com/TimDettmers/bitsandbytes.git && cd bitsandbytes/
pip install -r requirements-dev.txt
cmake -DCOMPUTE_BACKEND=cuda -S .
cmake --build . --config Release
python -m build --wheel
```

Big thanks to [wkpark](https://github.com/wkpark), [Jamezo97](https://github.com/Jamezo97), [rickardp](https://github.com/rickardp), [akx](https://github.com/akx) for their amazing contributions to make bitsandbytes compatible with Windows.

</hfoption>
</hfoptions>

<<<<<<< HEAD
## Multi-backend preview release (+ compilation)

Please follow these steps to install bitsandbytes with device-specific backend support other than CUDA:

<hfoptions id="backend">
<hfoption id="AMD ROCm">

For a ROCm specific install:

bitsandbytes is fully supported from ROCm 6.1.

**Note:** If you already installed ROCm and PyTorch, skip docker steps below and please check that the torch version matches your ROCm install. To install torch for a specific ROCm version, please refer to step 3 of wheels install in [Installing PyTorch for ROCm](https://rocm.docs.amd.com/projects/install-on-linux/en/latest/how-to/3rd-party/pytorch-install.html#using-wheels-package) guide.

```bash
# Create a docker container with latest pytorch. It comes with ROCm and pytorch preinstalled
docker pull rocm/pytorch:latest
docker run -it --device=/dev/kfd --device=/dev/dri --group-add video rocm/pytorch:latest

# Clone bitsandbytes repo, ROCm backend is currently enabled on multi-backend-refactor branch
git clone --depth 1 -b multi-backend-refactor https://github.com/TimDettmers/bitsandbytes.git && cd bitsandbytes/

# Install dependencies
pip install -r requirements-dev.txt

# Compile & install
cmake -DCOMPUTE_BACKEND=hip -S .  # Use -DBNB_ROCM_ARCH="gfx90a;gfx942" to target specific gpu arch
make
pip install .
```

</hfoption>
<hfoption id="Intel CPU + GPU">

WIP

</hfoption>
<hfoption id="Apple Silicon (MPS)">

WIP

</hfoption>
</hfoptions>

## PyTorch CUDA versions
=======
### PyTorch CUDA versions
>>>>>>> 9b726798

Some bitsandbytes features may need a newer CUDA version than the one currently supported by PyTorch binaries from Conda and pip. In this case, you should follow these instructions to load a precompiled bitsandbytes binary.

1. Determine the path of the CUDA version you want to use. Common paths include:

* `/usr/local/cuda`
* `/usr/local/cuda-XX.X` where `XX.X` is the CUDA version number

Then locally install the CUDA version you need with this script from bitsandbytes:

```bash
wget https://raw.githubusercontent.com/TimDettmers/bitsandbytes/main/install_cuda.sh
# Syntax cuda_install CUDA_VERSION INSTALL_PREFIX EXPORT_TO_BASH
#   CUDA_VERSION in {110, 111, 112, 113, 114, 115, 116, 117, 118, 120, 121, 122, 123, 124, 125}
#   EXPORT_TO_BASH in {0, 1} with 0=False and 1=True

# For example, the following installs CUDA 11.7 to ~/local/cuda-11.7 and exports the path to your .bashrc

bash install_cuda.sh 117 ~/local 1
```

2. Set the environment variables `BNB_CUDA_VERSION` and `LD_LIBRARY_PATH` by manually overriding the CUDA version installed by PyTorch.

> [!TIP]
> It is recommended to add the following lines to the `.bashrc` file to make them permanent.

```bash
export BNB_CUDA_VERSION=<VERSION>
export LD_LIBRARY_PATH=$LD_LIBRARY_PATH:<PATH>
```

For example, to use a local install path:

```bash
export BNB_CUDA_VERSION=117
export LD_LIBRARY_PATH=$LD_LIBRARY_PATH:/home/tim/local/cuda-11.7
```

3. Now when you launch bitsandbytes with these environment variables, the PyTorch CUDA version is overridden by the new CUDA version (in this example, version 11.7) and a different bitsandbytes library is loaded.


## Intel CPU

> [!TIP]
> Intel CPU backend only supports building from source; for now, please follow the instructions below.

Like CUDA, you can compile bitsandbytes from source for Linux and Windows systems. Installing from source allows for more build options with different CMake configurations.

<hfoptions id="source">
<hfoption id="Linux">

To compile from source, you need CMake >= **3.22.1** and Python >= **3.8** installed. Make sure you have a compiler installed to compile C++ (gcc, make, headers, etc.). For example, to install a compiler and CMake on Ubuntu:

```bash
apt-get install -y build-essential cmake
```

We recommend installing **GCC >= 11** and have at least **GCC >= 6**.

Now to install the bitsandbytes package from source, run the following commands:

```bash
git clone --branch multi-backend-refactor https://github.com/TimDettmers/bitsandbytes.git && cd bitsandbytes/
pip install -r requirements-dev.txt
pip install intel_extension_for_pytorch
cmake -DCOMPUTE_BACKEND=cpu -S .
make
pip install .
```

</hfoption>
<hfoption id="Windows">

Windows systems require Visual Studio with C++ support.

To compile from source, you need CMake >= **3.22.1** and Python >= **3.8** installed.

```bash
git clone --branch multi-backend-refactor https://github.com/TimDettmers/bitsandbytes.git && cd bitsandbytes/
pip install -r requirements-dev.txt
cmake -DCOMPUTE_BACKEND=cpu -S .
cmake --build . --config Release
pip install .
```

</hfoption>
</hfoptions><|MERGE_RESOLUTION|>--- conflicted
+++ resolved
@@ -2,7 +2,7 @@
 
 ## CUDA
 
-bitsandbytes is only supported on CUDA GPUs for CUDA versions **11.0 - 12.5**.
+bitsandbytes is only supported on CUDA GPUs for CUDA versions **11.0 - 12.5**. There's a multi-backend effort under way which is currently in alpha release, see further down in this document.
 
 The latest version of bitsandbytes builds on:
 
@@ -61,7 +61,7 @@
 pip install -r requirements-dev.txt
 cmake -DCOMPUTE_BACKEND=cuda -S .
 make
-pip install .
+pip install -e .   # `-e` for "editable" install, when developing BNB (otherwise leave that out)
 ```
 
 > [!TIP]
@@ -85,7 +85,7 @@
 pip install -r requirements-dev.txt
 cmake -DCOMPUTE_BACKEND=cuda -S .
 cmake --build . --config Release
-python -m build --wheel
+pip install -e .   # `-e` for "editable" install, when developing BNB (otherwise leave that out)
 ```
 
 Big thanks to [wkpark](https://github.com/wkpark), [Jamezo97](https://github.com/Jamezo97), [rickardp](https://github.com/rickardp), [akx](https://github.com/akx) for their amazing contributions to make bitsandbytes compatible with Windows.
@@ -93,54 +93,7 @@
 </hfoption>
 </hfoptions>
 
-<<<<<<< HEAD
-## Multi-backend preview release (+ compilation)
-
-Please follow these steps to install bitsandbytes with device-specific backend support other than CUDA:
-
-<hfoptions id="backend">
-<hfoption id="AMD ROCm">
-
-For a ROCm specific install:
-
-bitsandbytes is fully supported from ROCm 6.1.
-
-**Note:** If you already installed ROCm and PyTorch, skip docker steps below and please check that the torch version matches your ROCm install. To install torch for a specific ROCm version, please refer to step 3 of wheels install in [Installing PyTorch for ROCm](https://rocm.docs.amd.com/projects/install-on-linux/en/latest/how-to/3rd-party/pytorch-install.html#using-wheels-package) guide.
-
-```bash
-# Create a docker container with latest pytorch. It comes with ROCm and pytorch preinstalled
-docker pull rocm/pytorch:latest
-docker run -it --device=/dev/kfd --device=/dev/dri --group-add video rocm/pytorch:latest
-
-# Clone bitsandbytes repo, ROCm backend is currently enabled on multi-backend-refactor branch
-git clone --depth 1 -b multi-backend-refactor https://github.com/TimDettmers/bitsandbytes.git && cd bitsandbytes/
-
-# Install dependencies
-pip install -r requirements-dev.txt
-
-# Compile & install
-cmake -DCOMPUTE_BACKEND=hip -S .  # Use -DBNB_ROCM_ARCH="gfx90a;gfx942" to target specific gpu arch
-make
-pip install .
-```
-
-</hfoption>
-<hfoption id="Intel CPU + GPU">
-
-WIP
-
-</hfoption>
-<hfoption id="Apple Silicon (MPS)">
-
-WIP
-
-</hfoption>
-</hfoptions>
-
-## PyTorch CUDA versions
-=======
 ### PyTorch CUDA versions
->>>>>>> 9b726798
 
 Some bitsandbytes features may need a newer CUDA version than the one currently supported by PyTorch binaries from Conda and pip. In this case, you should follow these instructions to load a precompiled bitsandbytes binary.
 
@@ -176,55 +129,57 @@
 
 ```bash
 export BNB_CUDA_VERSION=117
-export LD_LIBRARY_PATH=$LD_LIBRARY_PATH:/home/tim/local/cuda-11.7
+export LD_LIBRARY_PATH=$LD_LIBRARY_PATH:/home/YOUR_USERNAME/local/cuda-11.7
 ```
 
 3. Now when you launch bitsandbytes with these environment variables, the PyTorch CUDA version is overridden by the new CUDA version (in this example, version 11.7) and a different bitsandbytes library is loaded.
 
+## Multi-backend preview release (+ compilation)
 
-## Intel CPU
+Please follow these steps to install bitsandbytes with device-specific backend support other than CUDA:
+
+<hfoptions id="backend">
+<hfoption id="AMD ROCm">
+
+### AMD GPU
+
+For a ROCm specific install:
+
+bitsandbytes is fully supported from ROCm 6.1.
+
+**Note:** If you already installed ROCm and PyTorch, skip docker steps below and please check that the torch version matches your ROCm install. To install torch for a specific ROCm version, please refer to step 3 of wheels install in [Installing PyTorch for ROCm](https://rocm.docs.amd.com/projects/install-on-linux/en/latest/how-to/3rd-party/pytorch-install.html#using-wheels-package) guide.
+
+```bash
+# Create a docker container with latest pytorch. It comes with ROCm and pytorch preinstalled
+docker pull rocm/pytorch:latest
+docker run -it --device=/dev/kfd --device=/dev/dri --group-add video rocm/pytorch:latest
+
+# Clone bitsandbytes repo, ROCm backend is currently enabled on multi-backend-refactor branch
+git clone --depth 1 -b multi-backend-refactor https://github.com/TimDettmers/bitsandbytes.git && cd bitsandbytes/
+
+# Install dependencies
+pip install -r requirements-dev.txt
+
+# Compile & install
+cmake -DCOMPUTE_BACKEND=hip -S .  # Use -DBNB_ROCM_ARCH="gfx90a;gfx942" to target specific gpu arch
+make
+pip install -e .   # `-e` for "editable" install, when developing BNB (otherwise leave that out)
+```
+
+</hfoption>
+<hfoption id="Intel CPU + GPU">
+
+### Intel CPU
 
 > [!TIP]
 > Intel CPU backend only supports building from source; for now, please follow the instructions below.
 
 Like CUDA, you can compile bitsandbytes from source for Linux and Windows systems. Installing from source allows for more build options with different CMake configurations.
 
-<hfoptions id="source">
-<hfoption id="Linux">
+</hfoption>
+<hfoption id="Apple Silicon (MPS)">
 
-To compile from source, you need CMake >= **3.22.1** and Python >= **3.8** installed. Make sure you have a compiler installed to compile C++ (gcc, make, headers, etc.). For example, to install a compiler and CMake on Ubuntu:
-
-```bash
-apt-get install -y build-essential cmake
-```
-
-We recommend installing **GCC >= 11** and have at least **GCC >= 6**.
-
-Now to install the bitsandbytes package from source, run the following commands:
-
-```bash
-git clone --branch multi-backend-refactor https://github.com/TimDettmers/bitsandbytes.git && cd bitsandbytes/
-pip install -r requirements-dev.txt
-pip install intel_extension_for_pytorch
-cmake -DCOMPUTE_BACKEND=cpu -S .
-make
-pip install .
-```
-
-</hfoption>
-<hfoption id="Windows">
-
-Windows systems require Visual Studio with C++ support.
-
-To compile from source, you need CMake >= **3.22.1** and Python >= **3.8** installed.
-
-```bash
-git clone --branch multi-backend-refactor https://github.com/TimDettmers/bitsandbytes.git && cd bitsandbytes/
-pip install -r requirements-dev.txt
-cmake -DCOMPUTE_BACKEND=cpu -S .
-cmake --build . --config Release
-pip install .
-```
+WIP
 
 </hfoption>
 </hfoptions>