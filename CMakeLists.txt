--- conflicted
+++ resolved
@@ -3,12 +3,7 @@
 #   For  GCC: `cmake -B build . && cmake --build build`
 #   For MSVC: `cmake -B build . && cmake --build build --config Release`
 # You can also use the following options and variables
-<<<<<<< HEAD
 #  - COMPUTE_BACKEND: Set to `cpu`, `cuda`, `hip`, `mps` or `npu` to select the backend
-#  - NO_CUBLASLT: Default OFF, will skip building/linking CUBLASLT support
-=======
-#  - COMPUTE_BACKEND: Set to `cpu`, `cuda`, or `mps` to select the backend
->>>>>>> 86b6c37a
 #  - CUDA_VERSION: The expected CUDA version, for sanity checking. The actual version
 #                  is whatever CMake finds on your path.
 #  - COMPUTE_CAPABILITY: Which GPU Arch/Compute codes to provide to NVCC.
