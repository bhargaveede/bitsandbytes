import os
import pytest
import torch
from pathlib import Path

# hardcoded test. Not good, but a sanity check for now
# TODO: improve this
def test_manual_override(requires_cuda):
    manual_cuda_path = str(Path('/mmfs1/home/dettmers/data/local/cuda-12.2'))

    pytorch_version = torch.version.cuda.replace('.', '')

    assert pytorch_version != 122  # TODO: this will never be true...

    os.environ['CUDA_HOME']='{manual_cuda_path}'
    os.environ['BNB_CUDA_VERSION']='122'
    #assert str(manual_cuda_path) in os.environ['LD_LIBRARY_PATH']
    import bitsandbytes as bnb
    loaded_lib = bnb.cuda_setup.main.CUDASetup.get_instance().binary_name
    #assert loaded_lib == 'libbitsandbytes_cuda122.so'







<<<<<<< HEAD
import bitsandbytes as bnb
from bitsandbytes.cuda_setup.main import (
    determine_cuda_runtime_lib_path,
    evaluate_cuda_setup,
    extract_candidate_paths,
)
from bitsandbytes.cextension import HIP_ENVIRONMENT

@pytest.mark.skipif(HIP_ENVIRONMENT, reason="this test is not supported on ROCm yet")
def test_cuda_full_system():
    ## this only tests the cuda version and not compute capability

    # if CONDA_PREFIX exists, it has priority before all other env variables
    # but it does not contain the library directly, so we need to look at the a sub-folder
    version = ""
    if "CONDA_PREFIX" in os.environ:
        ls_output, err = bnb.utils.execute_and_return(f'ls -l {os.environ["CONDA_PREFIX"]}/lib/libcudart.so.11.0')
        major, minor, revision = (ls_output.split(" ")[-1].replace("libcudart.so.", "").split("."))
        version = float(f"{major}.{minor}")

    if version == "" and "LD_LIBRARY_PATH" in os.environ:
        ld_path = os.environ["LD_LIBRARY_PATH"]
        paths = ld_path.split(":")
        version = ""
        for p in paths:
            if "cuda" in p:
                idx = p.rfind("cuda-")
                version = p[idx + 5 : idx + 5 + 4].replace("/", "")
                version = float(version)
                break


    assert version > 0
    binary_name, cudart_path, cuda, cc, cuda_version_string = evaluate_cuda_setup()
    binary_name = binary_name.replace("libbitsandbytes_cuda", "")
    assert binary_name.startswith(str(version).replace(".", ""))
=======
>>>>>>> f1c75741
<|MERGE_RESOLUTION|>--- conflicted
+++ resolved
@@ -3,8 +3,11 @@
 import torch
 from pathlib import Path
 
+from bitsandbytes.cextension import HIP_ENVIRONMENT
+
 # hardcoded test. Not good, but a sanity check for now
 # TODO: improve this
+@pytest.mark.skipif(HIP_ENVIRONMENT, reason="this test is not supported on ROCm yet")
 def test_manual_override(requires_cuda):
     manual_cuda_path = str(Path('/mmfs1/home/dettmers/data/local/cuda-12.2'))
 
@@ -22,45 +25,3 @@
 
 
 
-
-
-
-<<<<<<< HEAD
-import bitsandbytes as bnb
-from bitsandbytes.cuda_setup.main import (
-    determine_cuda_runtime_lib_path,
-    evaluate_cuda_setup,
-    extract_candidate_paths,
-)
-from bitsandbytes.cextension import HIP_ENVIRONMENT
-
-@pytest.mark.skipif(HIP_ENVIRONMENT, reason="this test is not supported on ROCm yet")
-def test_cuda_full_system():
-    ## this only tests the cuda version and not compute capability
-
-    # if CONDA_PREFIX exists, it has priority before all other env variables
-    # but it does not contain the library directly, so we need to look at the a sub-folder
-    version = ""
-    if "CONDA_PREFIX" in os.environ:
-        ls_output, err = bnb.utils.execute_and_return(f'ls -l {os.environ["CONDA_PREFIX"]}/lib/libcudart.so.11.0')
-        major, minor, revision = (ls_output.split(" ")[-1].replace("libcudart.so.", "").split("."))
-        version = float(f"{major}.{minor}")
-
-    if version == "" and "LD_LIBRARY_PATH" in os.environ:
-        ld_path = os.environ["LD_LIBRARY_PATH"]
-        paths = ld_path.split(":")
-        version = ""
-        for p in paths:
-            if "cuda" in p:
-                idx = p.rfind("cuda-")
-                version = p[idx + 5 : idx + 5 + 4].replace("/", "")
-                version = float(version)
-                break
-
-
-    assert version > 0
-    binary_name, cudart_path, cuda, cc, cuda_version_string = evaluate_cuda_setup()
-    binary_name = binary_name.replace("libbitsandbytes_cuda", "")
-    assert binary_name.startswith(str(version).replace(".", ""))
-=======
->>>>>>> f1c75741
