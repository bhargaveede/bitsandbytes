--- conflicted
+++ resolved
@@ -6,12 +6,9 @@
 from torch import nn
 
 import bitsandbytes as bnb
-<<<<<<< HEAD
 from bitsandbytes.cextension import HIP_ENVIRONMENT
-=======
 from tests.helpers import id_formatter
 
->>>>>>> fd9d072e
 
 class MockArgs:
     def __init__(self, initial_data):
@@ -302,17 +299,8 @@
         return LinearFunction.apply(x, self.weight, self.bias, self.args)
 
 
-<<<<<<< HEAD
-threshold = [0.0, 3.0]
-values = threshold
-names = [f"threshold_{vals}" for vals in values]
-
-
 @pytest.mark.skipif(HIP_ENVIRONMENT, reason="this test is not supported on ROCm yet")
-@pytest.mark.parametrize("threshold", values, ids=names)
-=======
 @pytest.mark.parametrize("threshold", [0.0, 3.0], ids=id_formatter("threshold"))
->>>>>>> fd9d072e
 def test_linear8bitlt_inference(threshold):
     l1 = bnb.nn.Linear8bitLt(32, 64, threshold=threshold).cuda().half()
     assert l1.weight.device.type == "cuda"
@@ -526,21 +514,6 @@
         o1 = l1(b1)
         assert l1.bias is None
 
-<<<<<<< HEAD
-modules = []
-modules.append(bnb.nn.Linear8bitLt)
-modules.append(bnb.nn.Linear4bit)
-modules.append(bnb.nn.LinearFP4)
-modules.append(bnb.nn.LinearNF4)
-modules.append(lambda d1, d2: bnb.nn.LinearFP4(d1, d2, compress_statistics=True))
-modules.append(lambda d1, d2: bnb.nn.LinearNF4(d1, d2, compress_statistics=True))
-modules.append(lambda d1, d2: bnb.nn.LinearFP4(d1, d2, compute_dtype=torch.float32))
-modules.append(lambda d1, d2: bnb.nn.LinearFP4(d1, d2, compute_dtype=torch.float16))
-modules.append(lambda d1, d2: bnb.nn.LinearFP4(d1, d2, compute_dtype=torch.bfloat16))
-names = ['Int8Lt', '4bit', 'FP4', 'NF4', 'FP4+C', 'NF4+C', 'NF4+fp32', 'NF4+fp16', 'NF4+bf16']
-@pytest.mark.skipif(HIP_ENVIRONMENT, reason="this test is not supported on ROCm yet")
-@pytest.mark.parametrize("module", modules, ids=names)
-=======
 
 module_dict = {
     "Int8Lt": bnb.nn.Linear8bitLt,
@@ -555,8 +528,8 @@
 }
 
 
+@pytest.mark.skipif(HIP_ENVIRONMENT, reason="this test is not supported on ROCm yet")
 @pytest.mark.parametrize("module", module_dict.values(), ids=module_dict.keys())
->>>>>>> fd9d072e
 def test_kbit_backprop(module):
     b = 17
     dim1 = 37
