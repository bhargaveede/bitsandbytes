--- conflicted
+++ resolved
@@ -40,18 +40,13 @@
 void gemm_4bit_inference_naive_fp16(int m, int n, int k, half * A,  unsigned char* B,  float *absmax, float *datatype, half * out,  int lda, int ldb, int ldc, int blocksize, cudaStream_t stream)
 { gemm_4bit_inference_naive<half, 16>(m, n, k, A, B, absmax,  datatype, out, lda, ldb, ldc, blocksize, stream); }
 
-<<<<<<< HEAD
-#if defined(BUILD_CUDA)
-void gemm_4bit_inference_naive_bf16(int m, int n, int k, __nv_bfloat16 * A,  unsigned char* B,  float *absmax, float *datatype, __nv_bfloat16 * out,  int lda, int ldb, int ldc, int blocksize)
-{ gemm_4bit_inference_naive<__nv_bfloat16, 16>(m, n, k, A, B, absmax,  datatype, out, lda, ldb, ldc, blocksize); }
-#elif defined(BUILD_HIP)
-void gemm_4bit_inference_naive_bf16(int m, int n, int k, hip_bfloat16 * A,  unsigned char* B,  float *absmax, float *datatype, hip_bfloat16 * out,  int lda, int ldb, int ldc, int blocksize)
-{ gemm_4bit_inference_naive<hip_bfloat16, 16>(m, n, k, A, B, absmax,  datatype, out, lda, ldb, ldc, blocksize); }
-#endif
-=======
+#if defined(BUILD_CUDA)
 void gemm_4bit_inference_naive_bf16(int m, int n, int k, __nv_bfloat16 * A,  unsigned char* B,  float *absmax, float *datatype, __nv_bfloat16 * out,  int lda, int ldb, int ldc, int blocksize, cudaStream_t stream)
 { gemm_4bit_inference_naive<__nv_bfloat16, 16>(m, n, k, A, B, absmax,  datatype, out, lda, ldb, ldc, blocksize, stream); }
->>>>>>> 86b6c37a
+#elif defined(BUILD_HIP)
+void gemm_4bit_inference_naive_bf16(int m, int n, int k, hip_bfloat16 * A,  unsigned char* B,  float *absmax, float *datatype, hip_bfloat16 * out,  int lda, int ldb, int ldc, int blocksize, cudaStream_t stream)
+{ gemm_4bit_inference_naive<hip_bfloat16, 16>(m, n, k, A, B, absmax,  datatype, out, lda, ldb, ldc, blocksize, stream); }
+#endif
 
 void gemm_4bit_inference_naive_fp32(int m, int n, int k, float * A,  unsigned char* B,  float *absmax, float *datatype, float * out,  int lda, int ldb, int ldc, int blocksize, cudaStream_t stream)
 { gemm_4bit_inference_naive<float, 32>(m, n, k, A, B, absmax,  datatype, out, lda, ldb, ldc, blocksize, stream); }
@@ -126,40 +121,40 @@
                 float* quantiles1, float* quantiles2, float* absmax1, float* absmax2, float weight_decay, const float gnorm_scale, bool skip_zeros, int n)\
 {	optimizerStatic8bitBlockwise<gtype, optim_name>(p, g, state1, state2, beta1, beta2, beta3, alpha, eps, step, lr, quantiles1, quantiles2, absmax1, absmax2, weight_decay, gnorm_scale, skip_zeros, n); }\
 
+MAKE_BLOCKWISE8(adagrad, ADAGRAD, half, fp16)
+MAKE_BLOCKWISE8(adagrad, ADAGRAD, float, fp32)
+MAKE_BLOCKWISE8(ademamix, ADEMAMIX, half, fp16)
+MAKE_BLOCKWISE8(ademamix, ADEMAMIX, float, fp32)
 MAKE_BLOCKWISE8(adam, ADAM, half, fp16)
-MAKE_BLOCKWISE8(adam, ADAM, __nv_bfloat16, bf16)
 MAKE_BLOCKWISE8(adam, ADAM, float, fp32)
+MAKE_BLOCKWISE8(lion, LION, half, fp16)
+MAKE_BLOCKWISE8(lion, LION, float, fp32)
 MAKE_BLOCKWISE8(momentum, MOMENTUM, half, fp16)
-MAKE_BLOCKWISE8(momentum, MOMENTUM, __nv_bfloat16, bf16)
 MAKE_BLOCKWISE8(momentum, MOMENTUM, float, fp32)
 MAKE_BLOCKWISE8(rmsprop, RMSPROP, half, fp16)
+MAKE_BLOCKWISE8(rmsprop, RMSPROP, float, fp32)
+
+
+#if defined(BUILD_CUDA)
+MAKE_BLOCKWISE8(adagrad, ADAGRAD, __nv_bfloat16, bf16)
+MAKE_BLOCKWISE8(adam, ADAM, __nv_bfloat16, bf16)
+MAKE_BLOCKWISE8(ademamix, ADEMAMIX, __nv_bfloat16, bf16)
+MAKE_BLOCKWISE8(lion, LION, __nv_bfloat16, bf16)
+MAKE_BLOCKWISE8(momentum, MOMENTUM, __nv_bfloat16, bf16)
 MAKE_BLOCKWISE8(rmsprop, RMSPROP, __nv_bfloat16, bf16)
-MAKE_BLOCKWISE8(rmsprop, RMSPROP, float, fp32)
-MAKE_BLOCKWISE8(adagrad, ADAGRAD, half, fp16)
-MAKE_BLOCKWISE8(adagrad, ADAGRAD, __nv_bfloat16, bf16)
-MAKE_BLOCKWISE8(adagrad, ADAGRAD, float, fp32)
-<<<<<<< HEAD
-#if defined(BUILD_CUDA)
-MAKE_BLOCKWISE8(adam, ADAM, __nv_bfloat16, bf16)
 #elif defined(BUILD_HIP)
+MAKE_BLOCKWISE8(adagrad, ADAGRAD, hip_bfloat16, bf16)
 MAKE_BLOCKWISE8(adam, ADAM, hip_bfloat16, bf16)
-#endif
-MAKE_BLOCKWISE8(lion, LION, half, fp16)
-MAKE_BLOCKWISE8(lion, LION, float, fp32)
-#if defined(BUILD_CUDA)
-MAKE_BLOCKWISE8(lion, LION, __nv_bfloat16, bf16)
-#elif defined(BUILD_HIP)
+MAKE_BLOCKWISE8(ademamix, ADEMAMIX, hip_bfloat16, bf16)
 MAKE_BLOCKWISE8(lion, LION, hip_bfloat16, bf16)
-#endif
-=======
-MAKE_BLOCKWISE8(lion, LION, half, fp16)
-MAKE_BLOCKWISE8(lion, LION, __nv_bfloat16, bf16)
-MAKE_BLOCKWISE8(lion, LION, float, fp32)
-MAKE_BLOCKWISE8(ademamix, ADEMAMIX, half, fp16)
-MAKE_BLOCKWISE8(ademamix, ADEMAMIX, __nv_bfloat16, bf16)
-MAKE_BLOCKWISE8(ademamix, ADEMAMIX, float, fp32)
-
->>>>>>> 86b6c37a
+MAKE_BLOCKWISE8(momentum, MOMENTUM, hip_bfloat16, bf16)
+MAKE_BLOCKWISE8(rmsprop, RMSPROP, hip_bfloat16, bf16)
+#endif
+
+
+
+
+
 
 void percentileClipping_g32(float * g, float *gnorm_vec, int step, const int n){ percentileClipping<float>(g, gnorm_vec, step, n); }
 void percentileClipping_g16(half * g, float *gnorm_vec, int step, const int n){ percentileClipping<half>(g, gnorm_vec, step, n); }
@@ -190,21 +185,17 @@
 void dequantizeBlockwise_fp32_fp4(float *code, unsigned char *A, float *absmax, float *out, int blocksize, const int n, cudaStream_t stream){ dequantizeBlockwise<float, FP4>(NULL, A, absmax, out, blocksize, n, stream); }
 void dequantizeBlockwise_fp32_nf4(float *code, unsigned char *A, float *absmax, float *out, int blocksize, const int n, cudaStream_t stream){ dequantizeBlockwise<float, NF4>(NULL, A, absmax, out, blocksize, n, stream); }
 
-<<<<<<< HEAD
-#if defined(BUILD_CUDA)
-void dequantizeBlockwise_bf16(float *code, unsigned char *A, float *absmax, __nv_bfloat16 *out, int blocksize, const int n){ dequantizeBlockwise<__nv_bfloat16, General8bit>(code, A, absmax, out, blocksize, n); }
-void dequantizeBlockwise_bf16_fp4(float *code, unsigned char *A, float *absmax, __nv_bfloat16 *out, int blocksize, const int n){ dequantizeBlockwise<__nv_bfloat16, FP4>(NULL, A, absmax, out, blocksize, n); }
-void dequantizeBlockwise_bf16_nf4(float *code, unsigned char *A, float *absmax, __nv_bfloat16 *out, int blocksize, const int n){ dequantizeBlockwise<__nv_bfloat16, NF4>(NULL, A, absmax, out, blocksize, n); }
-#elif defined(BUILD_HIP)
-void dequantizeBlockwise_bf16(float *code, unsigned char *A, float *absmax, hip_bfloat16 *out, int blocksize, const int n){ dequantizeBlockwise<hip_bfloat16, General8bit>(code, A, absmax, out, blocksize, n); }
-void dequantizeBlockwise_bf16_fp4(float *code, unsigned char *A, float *absmax, hip_bfloat16 *out, int blocksize, const int n){ dequantizeBlockwise<hip_bfloat16, FP4>(NULL, A, absmax, out, blocksize, n); }
-void dequantizeBlockwise_bf16_nf4(float *code, unsigned char *A, float *absmax, hip_bfloat16 *out, int blocksize, const int n){ dequantizeBlockwise<hip_bfloat16, NF4>(NULL, A, absmax, out, blocksize, n); }
-#endif
-=======
+
+#if defined(BUILD_CUDA)
 void dequantizeBlockwise_bf16(float *code, unsigned char *A, float *absmax, __nv_bfloat16 *out, int blocksize, const int n, cudaStream_t stream){ dequantizeBlockwise<__nv_bfloat16, General8bit>(code, A, absmax, out, blocksize, n, stream); }
 void dequantizeBlockwise_bf16_fp4(float *code, unsigned char *A, float *absmax, __nv_bfloat16 *out, int blocksize, const int n, cudaStream_t stream){ dequantizeBlockwise<__nv_bfloat16, FP4>(NULL, A, absmax, out, blocksize, n, stream); }
 void dequantizeBlockwise_bf16_nf4(float *code, unsigned char *A, float *absmax, __nv_bfloat16 *out, int blocksize, const int n, cudaStream_t stream){ dequantizeBlockwise<__nv_bfloat16, NF4>(NULL, A, absmax, out, blocksize, n, stream); }
->>>>>>> 86b6c37a
+#elif defined(BUILD_HIP)
+void dequantizeBlockwise_bf16(float *code, unsigned char *A, float *absmax, hip_bfloat16 *out, int blocksize, const int n, cudaStream_t stream){ dequantizeBlockwise<hip_bfloat16, General8bit>(code, A, absmax, out, blocksize, n, stream); }
+void dequantizeBlockwise_bf16_fp4(float *code, unsigned char *A, float *absmax, hip_bfloat16 *out, int blocksize, const int n, cudaStream_t stream){ dequantizeBlockwise<hip_bfloat16, FP4>(NULL, A, absmax, out, blocksize, n, stream); }
+void dequantizeBlockwise_bf16_nf4(float *code, unsigned char *A, float *absmax, hip_bfloat16 *out, int blocksize, const int n, cudaStream_t stream){ dequantizeBlockwise<hip_bfloat16, NF4>(NULL, A, absmax, out, blocksize, n, stream); }
+#endif
+
 
 #if BUILD_CUDA
 #define MAKE_FUNC_TRANSFORM(fbits, fsrc, ftrgt, ftranspose, dtype, src, target, transpose, bits) \
@@ -250,47 +241,7 @@
 void extractOutliers_turing(char * A, int *idx, char *out, int idx_size, int rows, int cols){ extractOutliers<COL_TURING>(A, idx, out, idx_size, rows, cols); }
 void extractOutliers_ampere(char * A, int *idx, char *out, int idx_size, int rows, int cols){ extractOutliers<COL_AMPERE>(A, idx, out, idx_size, rows, cols); }
 
-<<<<<<< HEAD
-#if defined(BUILD_CUDA)
- int igemmlt_turing_32(cublasLtHandle_t ltHandle, int m, int n, int k, const int8_t *A, const int8_t *B, void *C, float *row_scale, int lda, int ldb, int ldc)
-	{ return igemmlt<COL_TURING, 32, 0>(ltHandle, m, n, k, A, B, C, row_scale, lda, ldb, ldc); }
-
- int igemmlt_turing_8(cublasLtHandle_t ltHandle, int m, int n, int k, const int8_t *A, const int8_t *B, void *C, float *row_scale, int lda, int ldb, int ldc)
-	{ return igemmlt<COL_TURING, 8, 0>(ltHandle, m, n, k, A, B, C, row_scale, lda, ldb, ldc); }
-
- int igemmlt_turing_8_rowscale(cublasLtHandle_t ltHandle, int m, int n, int k, const int8_t *A, const int8_t *B, void *C, float *row_scale, int lda, int ldb, int ldc)
-	{ return igemmlt<COL_TURING, 8, 1>(ltHandle, m, n, k, A, B, C, row_scale, lda, ldb, ldc); }
-
- int igemmlt_ampere_32(cublasLtHandle_t ltHandle, int m, int n, int k, const int8_t *A, const int8_t *B, void *C, float *row_scale, int lda, int ldb, int ldc)
-	{ return igemmlt<COL_AMPERE, 32, 0>(ltHandle, m, n, k, A, B, C, row_scale, lda, ldb, ldc); }
-
- int igemmlt_ampere_8(cublasLtHandle_t ltHandle, int m, int n, int k, const int8_t *A, const int8_t *B, void *C, float *row_scale, int lda, int ldb, int ldc)
-	{ return igemmlt<COL_AMPERE, 8, 0>(ltHandle, m, n, k, A, B, C, row_scale, lda, ldb, ldc); }
-
- int igemmlt_ampere_8_rowscale(cublasLtHandle_t ltHandle, int m, int n, int k, const int8_t *A, const int8_t *B, void *C, float *row_scale, int lda, int ldb, int ldc)
-	{ return igemmlt<COL_AMPERE, 8, 1>(ltHandle, m, n, k, A, B, C, row_scale, lda, ldb, ldc); }
-#endif
-
-#if BUILD_HIP
- int igemmlt_turing_32(hipblasLtHandle_t ltHandle, int m, int n, int k, const int8_t *A, const int8_t *B, void *C, float *row_scale, int lda, int ldb, int ldc)
-	{ return igemmlt<COL_TURING, 32, 0>(ltHandle, m, n, k, A, B, C, row_scale, lda, ldb, ldc); }
-
- int igemmlt_turing_8(hipblasLtHandle_t ltHandle, int m, int n, int k, const int8_t *A, const int8_t *B, void *C, float *row_scale, int lda, int ldb, int ldc)
-	{ return igemmlt<COL_TURING, 8, 0>(ltHandle, m, n, k, A, B, C, row_scale, lda, ldb, ldc); }
-
- int igemmlt_turing_8_rowscale(hipblasLtHandle_t ltHandle, int m, int n, int k, const int8_t *A, const int8_t *B, void *C, float *row_scale, int lda, int ldb, int ldc)
-	{ return igemmlt<COL_TURING, 8, 1>(ltHandle, m, n, k, A, B, C, row_scale, lda, ldb, ldc); }
-
- int igemmlt_ampere_32(hipblasLtHandle_t ltHandle, int m, int n, int k, const int8_t *A, const int8_t *B, void *C, float *row_scale, int lda, int ldb, int ldc)
-	{ return igemmlt<COL_AMPERE, 32, 0>(ltHandle, m, n, k, A, B, C, row_scale, lda, ldb, ldc); }
-
- int igemmlt_ampere_8(hipblasLtHandle_t ltHandle, int m, int n, int k, const int8_t *A, const int8_t *B, void *C, float *row_scale, int lda, int ldb, int ldc)
-	{ return igemmlt<COL_AMPERE, 8, 0>(ltHandle, m, n, k, A, B, C, row_scale, lda, ldb, ldc); }
-
- int igemmlt_ampere_8_rowscale(hipblasLtHandle_t ltHandle, int m, int n, int k, const int8_t *A, const int8_t *B, void *C, float *row_scale, int lda, int ldb, int ldc)
-	{ return igemmlt<COL_AMPERE, 8, 1>(ltHandle, m, n, k, A, B, C, row_scale, lda, ldb, ldc); }
-#endif
-=======
+#if defined(BUILD_CUDA)
 int igemmlt_32(cublasLtHandle_t ltHandle, int m, int n, int k, const int8_t *A, const int8_t *B, void *C, float *row_scale, int lda, int ldb, int ldc, cudaStream_t stream) {
     return igemmlt<32, 0>(ltHandle, m, n, k, A, B, C, row_scale, lda, ldb, ldc, stream);
 }
@@ -300,7 +251,27 @@
 int igemmlt_8_rowscale(cublasLtHandle_t ltHandle, int m, int n, int k, const int8_t *A, const int8_t *B, void *C, float *row_scale, int lda, int ldb, int ldc, cudaStream_t stream) {
     return igemmlt<8, 1>(ltHandle, m, n, k, A, B, C, row_scale, lda, ldb, ldc, stream);
 }
->>>>>>> 86b6c37a
+#endif
+
+#if BUILD_HIP
+ int igemmlt_turing_32(hipblasLtHandle_t ltHandle, int m, int n, int k, const int8_t *A, const int8_t *B, void *C, float *row_scale, int lda, int ldb, int ldc)
+	{ return igemmlt<COL_TURING, 32, 0>(ltHandle, m, n, k, A, B, C, row_scale, lda, ldb, ldc); }
+
+ int igemmlt_turing_8(hipblasLtHandle_t ltHandle, int m, int n, int k, const int8_t *A, const int8_t *B, void *C, float *row_scale, int lda, int ldb, int ldc)
+	{ return igemmlt<COL_TURING, 8, 0>(ltHandle, m, n, k, A, B, C, row_scale, lda, ldb, ldc); }
+
+ int igemmlt_turing_8_rowscale(hipblasLtHandle_t ltHandle, int m, int n, int k, const int8_t *A, const int8_t *B, void *C, float *row_scale, int lda, int ldb, int ldc)
+	{ return igemmlt<COL_TURING, 8, 1>(ltHandle, m, n, k, A, B, C, row_scale, lda, ldb, ldc); }
+
+ int igemmlt_ampere_32(hipblasLtHandle_t ltHandle, int m, int n, int k, const int8_t *A, const int8_t *B, void *C, float *row_scale, int lda, int ldb, int ldc)
+	{ return igemmlt<COL_AMPERE, 32, 0>(ltHandle, m, n, k, A, B, C, row_scale, lda, ldb, ldc); }
+
+ int igemmlt_ampere_8(hipblasLtHandle_t ltHandle, int m, int n, int k, const int8_t *A, const int8_t *B, void *C, float *row_scale, int lda, int ldb, int ldc)
+	{ return igemmlt<COL_AMPERE, 8, 0>(ltHandle, m, n, k, A, B, C, row_scale, lda, ldb, ldc); }
+
+ int igemmlt_ampere_8_rowscale(hipblasLtHandle_t ltHandle, int m, int n, int k, const int8_t *A, const int8_t *B, void *C, float *row_scale, int lda, int ldb, int ldc)
+	{ return igemmlt<COL_AMPERE, 8, 1>(ltHandle, m, n, k, A, B, C, row_scale, lda, ldb, ldc); }
+#endif
 
 void spmm_coo_very_sparse_naive_fp16(int *max_count, int *max_idx, int *offset_rowidx, int *rowidx, int *colidx, half *values, half *B, half *out, float *dequant_stats, int nnz_rows, int nnz, int rowsA, int rowsB, int colsB)
 { spmm_coo_very_sparse_naive<half, 16>(max_count, max_idx, offset_rowidx, rowidx, colidx, values, B, out, dequant_stats, nnz_rows, nnz, rowsA, rowsB, colsB); }
@@ -348,9 +319,9 @@
   void cquantize_blockwise_bf16_fp4(float * code, hip_bfloat16 *A, float *absmax, unsigned char *out, int blocksize, const int n){ quantizeBlockwise_bf16_fp4(code, A, absmax, out, blocksize, n); }
   void cquantize_blockwise_bf16_nf4(float * code, hip_bfloat16 *A, float *absmax, unsigned char *out, int blocksize, const int n){ quantizeBlockwise_bf16_nf4(code, A, absmax, out, blocksize, n); }
 
-  void cdequantize_blockwise_bf16(float *code, unsigned char *A, float *absmax, hip_bfloat16 *out, int blocksize, const int n){ dequantizeBlockwise_bf16(code, A, absmax, out, blocksize, n); }
-  void cdequantize_blockwise_bf16_fp4(float *code, unsigned char *A, float *absmax, hip_bfloat16 *out, int blocksize, const int n){ dequantizeBlockwise_bf16_fp4(code, A, absmax, out, blocksize, n); }
-  void cdequantize_blockwise_bf16_nf4(float *code, unsigned char *A, float *absmax, hip_bfloat16 *out, int blocksize, const int n){ dequantizeBlockwise_bf16_nf4(code, A, absmax, out, blocksize, n); }
+  void cdequantize_blockwise_bf16(float *code, unsigned char *A, float *absmax, hip_bfloat16 *out, int blocksize, const int n, cudaStream_t stream){ dequantizeBlockwise_bf16(code, A, absmax, out, blocksize, n, stream); }
+  void cdequantize_blockwise_bf16_fp4(float *code, unsigned char *A, float *absmax, hip_bfloat16 *out, int blocksize, const int n, cudaStream_t stream){ dequantizeBlockwise_bf16_fp4(code, A, absmax, out, blocksize, n, stream); }
+  void cdequantize_blockwise_bf16_nf4(float *code, unsigned char *A, float *absmax, hip_bfloat16 *out, int blocksize, const int n, cudaStream_t stream){ dequantizeBlockwise_bf16_nf4(code, A, absmax, out, blocksize, n, stream); }
 #endif
 	#define MAKE_CFUNC32(name, gtype, gbits) \
 	void c##name##32bit_grad_##gbits(gtype *g, gtype *p, \
@@ -364,8 +335,10 @@
 	MAKE_CFUNC32(adam, half, fp16)
 	#if defined(BUILD_CUDA)
 	MAKE_CFUNC32(adam, __nv_bfloat16, bf16)
+	MAKE_CFUNC32(ademamix, __nv_bfloat16, bf16)
 	#elif defined(BUILD_HIP)
 	MAKE_CFUNC32(adam, hip_bfloat16, bf16)
+	MAKE_CFUNC32(ademamix, hip_bfloat16, bf16)
 	#endif
 	MAKE_CFUNC32(momentum, float, 32)
 	MAKE_CFUNC32(momentum, half, 16)
@@ -382,7 +355,7 @@
 	MAKE_CFUNC32(adagrad, half, 16)
 	MAKE_CFUNC32(ademamix, float, fp32)
 	MAKE_CFUNC32(ademamix, half, fp16)
-	MAKE_CFUNC32(ademamix, __nv_bfloat16, bf16)
+
 
 	#define MAKE_CFUNC8(name, gtype, gbits) \
 	void c##name##_static_8bit_grad_##gbits(gtype* p, gtype* g, unsigned char* state1, unsigned char* state2, \
@@ -412,39 +385,38 @@
                 float* quantiles1, float* quantiles2, float* absmax1, float* absmax2, float weight_decay, const float gnorm_scale, bool skip_zeros, int n) \
   {	fname##_8bit_blockwise_grad_##gbits(p, g, state1, state2, beta1, beta2, beta3, alpha, eps, step, lr, quantiles1, quantiles2, absmax1, absmax2, weight_decay, gnorm_scale, skip_zeros, n); } \
 
+	MAKE_CBLOCKWISE8(ademamix, ADEMAMIX, half, fp16)
+	MAKE_CBLOCKWISE8(ademamix, ADEMAMIX, float, fp32)
+  	MAKE_CBLOCKWISE8(adagrad, ADAGRAD, half, fp16)
+  	MAKE_CBLOCKWISE8(adagrad, ADAGRAD, float, fp32)
 	MAKE_CBLOCKWISE8(adam, ADAM, half, fp16)
 	MAKE_CBLOCKWISE8(adam, ADAM, float, fp32)
-	MAKE_CBLOCKWISE8(adam, ADAM, __nv_bfloat16, bf16)
+	MAKE_CBLOCKWISE8(lion, LION, half, fp16)
+	MAKE_CBLOCKWISE8(lion, LION, float, fp32)
 	MAKE_CBLOCKWISE8(momentum, MOMENTUM, half, fp16)
 	MAKE_CBLOCKWISE8(momentum, MOMENTUM, float, fp32)
-	MAKE_CBLOCKWISE8(momentum, MOMENTUM, __nv_bfloat16, bf16)
+
 	MAKE_CBLOCKWISE8(rmsprop, RMSPROP, half, fp16)
 	MAKE_CBLOCKWISE8(rmsprop, RMSPROP, float, fp32)
+
+
+	#if defined(BUILD_CUDA)
+	MAKE_CBLOCKWISE8(adagrad, ADAGRAD, __nv_bfloat16, bf16)
+	MAKE_CBLOCKWISE8(adam, ADAM, __nv_bfloat16, bf16)
+	MAKE_CBLOCKWISE8(ademamix, ADEMAMIX, __nv_bfloat16, bf16)
+	MAKE_CBLOCKWISE8(lion, LION, __nv_bfloat16, bf16)
+	MAKE_CBLOCKWISE8(momentum, MOMENTUM, __nv_bfloat16, bf16)
 	MAKE_CBLOCKWISE8(rmsprop, RMSPROP, __nv_bfloat16, bf16)
-	MAKE_CBLOCKWISE8(adagrad, ADAGRAD, half, fp16)
-	MAKE_CBLOCKWISE8(adagrad, ADAGRAD, float, fp32)
-<<<<<<< HEAD
-	#if defined(BUILD_CUDA)
-	MAKE_CBLOCKWISE8(adam, ADAM, __nv_bfloat16, bf16)
 	#elif defined(BUILD_HIP)
+	MAKE_CBLOCKWISE8(adagrad, ADAGRAD, hip_bfloat16, bf16)
 	MAKE_CBLOCKWISE8(adam, ADAM, hip_bfloat16, bf16)
+	MAKE_CBLOCKWISE8(ademamix, ADEMAMIX, hip_bfloat16, bf16)
+	MAKE_CBLOCKWISE8(lion, LION, hip_bfloat16, bf16)
+	MAKE_CBLOCKWISE8(momentum, MOMENTUM, hip_bfloat16, bf16)
+	MAKE_CBLOCKWISE8(rmsprop, RMSPROP, hip_bfloat16, bf16)
 	#endif
-=======
-	MAKE_CBLOCKWISE8(adagrad, ADAGRAD, __nv_bfloat16, bf16)
->>>>>>> 86b6c37a
-	MAKE_CBLOCKWISE8(lion, LION, half, fp16)
-	MAKE_CBLOCKWISE8(lion, LION, float, fp32)
-	#if defined(BUILD_CUDA)
-	MAKE_CBLOCKWISE8(lion, LION, __nv_bfloat16, bf16)
-<<<<<<< HEAD
-	#elif defined(BUILD_HIP)
-	MAKE_CBLOCKWISE8(lion, LION, hip_bfloat16, bf16)
-	#endif
-=======
-	MAKE_CBLOCKWISE8(ademamix, ADEMAMIX, half, fp16)
-	MAKE_CBLOCKWISE8(ademamix, ADEMAMIX, float, fp32)
-	MAKE_CBLOCKWISE8(ademamix, ADEMAMIX, __nv_bfloat16, bf16)
->>>>>>> 86b6c37a
+
+
 
 	void cpercentile_clipping_g32(float * g, float *gnorm_vec, int step, const int n){ percentileClipping_g32(g, gnorm_vec, step, n); }
 	void cpercentile_clipping_g16(half * g, float *gnorm_vec, int step, const int n){ percentileClipping_g16(g, gnorm_vec, step, n); }
@@ -465,28 +437,7 @@
 	ContextHipsparse *get_hipsparse(){ return new ContextHipsparse(); }
 #endif
 
-<<<<<<< HEAD
 #if BUILD_CUDA
-	int cigemmlt_turing_32(Context *context, int m, int n, int k, const int8_t *A, const int8_t *B, void *C, float *row_scale, int lda, int ldb, int ldc)
-	{ return igemmlt_turing_32((cublasLtHandle_t) context->m_handle, m, n, k, A, B, C, row_scale, lda, ldb, ldc); }
-	//{ (cublasLtHandle_t)context->m_handle; return 0; }
-	//{ return 0; }//igemmlt_turing_32((cublasLtHandle_t) context->m_handle, m, n, k, A, B, C, row_scale, lda, ldb, ldc); }
-
-	int cigemmlt_turing_8(Context *context, int m, int n, int k, const int8_t *A, const int8_t *B, void *C, float *row_scale, int lda, int ldb, int ldc)
-	{ return igemmlt_turing_8((cublasLtHandle_t) context->m_handle, m, n, k, A, B, C, row_scale, lda, ldb, ldc); }
-
-	int cigemmlt_turing_8_rowscale(Context *context, int m, int n, int k, const int8_t *A, const int8_t *B, void *C, float *row_scale, int lda, int ldb, int ldc)
-	{ return igemmlt_turing_8_rowscale((cublasLtHandle_t) context->m_handle, m, n, k, A, B, C, row_scale, lda, ldb, ldc); }
-
-	int cigemmlt_ampere_32(Context *context, int m, int n, int k, const int8_t *A, const int8_t *B, void *C, float *row_scale, int lda, int ldb, int ldc)
-	{ return igemmlt_ampere_32((cublasLtHandle_t) context->m_handle, m, n, k, A, B, C, row_scale, lda, ldb, ldc); }
-
-	int cigemmlt_ampere_8_rowscale(Context *context, int m, int n, int k, const int8_t *A, const int8_t *B, void *C, float *row_scale, int lda, int ldb, int ldc)
-	{ return igemmlt_ampere_8_rowscale((cublasLtHandle_t) context->m_handle, m, n, k, A, B, C, row_scale, lda, ldb, ldc); }
-
-	int cigemmlt_ampere_8(Context *context, int m, int n, int k, const int8_t *A, const int8_t *B, void *C, float *row_scale, int lda, int ldb, int ldc)
-	{ return igemmlt_ampere_8((cublasLtHandle_t) context->m_handle, m, n, k, A, B, C, row_scale, lda, ldb, ldc); }
-=======
 	int cigemmlt_32(Context *context, int m, int n, int k, const int8_t *A, const int8_t *B, void *C, float *row_scale, int lda, int ldb, int ldc, cudaStream_t stream) {
 		return igemmlt_32((cublasLtHandle_t) context->m_handle, m, n, k, A, B, C, row_scale, lda, ldb, ldc, stream);
 	}
@@ -496,7 +447,6 @@
 	int cigemmlt_8_rowscale(Context *context, int m, int n, int k, const int8_t *A, const int8_t *B, void *C, float *row_scale, int lda, int ldb, int ldc,  cudaStream_t stream) {
 		return igemmlt_8_rowscale((cublasLtHandle_t) context->m_handle, m, n, k, A, B, C, row_scale, lda, ldb, ldc, stream);
 	}
->>>>>>> 86b6c37a
 
   #define MAKE_FUNC_CTRANSFORM(fbits, fsrc, ftrgt, ftranspose, dtype, src, target, transpose, bits) \
 	void ctransform_##fbits##_##fsrc##_to_##ftrgt##_##ftranspose(Context *context, dtype *A, dtype *out, int dim1, int dim2) \
@@ -546,7 +496,6 @@
 	MAKE_FUNC_CTRANSFORM(8, col32, row, n, int8_t, COL32, ROW, false, 8)
 	MAKE_FUNC_CTRANSFORM(32, col32, row, n, int32_t, COL32, ROW, false, 32)
 
-<<<<<<< HEAD
 	#if defined(BUILD_HIP)
 	MAKE_FUNC_CTRANSFORM(8, row, col, t, int8_t, ROW, COL, true, 8)
 	MAKE_FUNC_CTRANSFORM(32, row, col, n, int32_t, ROW, COL, false, 32)
@@ -555,14 +504,6 @@
 	MAKE_FUNC_CTRANSFORM(32, col, row, n, int32_t, COL, ROW, false, 32)
 	#endif
 
-	void cdequant_mm_int32_fp16(int *A, float *rowStats, float *colStats, half *out, float* newRowStats, float* newcolStats, half* bias, int numRows, int numCols)
-	{ dequant_mm_int32_fp16(A, rowStats, colStats, out, newRowStats, newcolStats, bias, numRows, numCols); }
-	void cget_col_row_stats(half * A, float *rowStats, float *colStats, int *nnz_count_row, float nnz_threshold, int rows, int cols)
-	{ getColRowStats(A, rowStats, colStats, nnz_count_row, nnz_threshold, rows, cols); }
-
-  void cdouble_rowcol_quant(half * A, float *rowStats, float *colStats, char *out_col_normed, char *out_row_normed, int *rowidx, int *colidx, half *val, int *nnz_row_ptr, float threshold, int rows, int cols)
-	{ doubleRowColQuant(A, rowStats, colStats, out_col_normed, out_row_normed, rowidx, colidx, val, nnz_row_ptr, threshold, rows, cols); }
-=======
 	void cdequant_mm_int32_fp16(int *A, float *rowStats, float *colStats, half *out, half* bias, int numRows, int numCols, cudaStream_t stream)
 	{ dequant_mm_int32_fp16(A, rowStats, colStats, out, bias, numRows, numCols, stream); }
 	void cget_row_stats(half *A, float *rowStats, float threshold, int rows, int cols, cudaStream_t stream) {
@@ -571,7 +512,6 @@
 	void cint8_vector_quant(half * __restrict__ A, int8_t *out, float *rowStats, float threshold, int rows, int cols, cudaStream_t stream) {
 		int8VectorQuant(A, out, rowStats, threshold, rows, cols, stream);
 	}
->>>>>>> 86b6c37a
 
 	void ctransform_row2col32(char * A, char *out, int rows, int cols)
 	{ transform_row2col32(A, out, rows, cols); }
@@ -674,17 +614,13 @@
 	void cgemm_4bit_inference_naive_fp16(int m, int n, int k, half * A,  unsigned char* B,  float *absmax, float *datatype, half * out,  int lda, int ldb, int ldc, int blocksize, cudaStream_t stream)
 	{ gemm_4bit_inference_naive_fp16(m, n, k, A, B, absmax,  datatype, out, lda, ldb, ldc, blocksize, stream); }
 
-<<<<<<< HEAD
 	#if defined(BUILD_CUDA)
-	void cgemm_4bit_inference_naive_bf16(int m, int n, int k, __nv_bfloat16 * A,  unsigned char* B,  float *absmax, float *datatype, __nv_bfloat16 * out,  int lda, int ldb, int ldc, int blocksize)
+	void cgemm_4bit_inference_naive_bf16(int m, int n, int k, __nv_bfloat16 * A,  unsigned char* B,  float *absmax, float *datatype, __nv_bfloat16 * out,  int lda, int ldb, int ldc, int blocksize, cudaStream_t stream)
 	#elif defined(BUILD_HIP)
-	void cgemm_4bit_inference_naive_bf16(int m, int n, int k, hip_bfloat16 * A,  unsigned char* B,  float *absmax, float *datatype, hip_bfloat16 * out,  int lda, int ldb, int ldc, int blocksize)
+	void cgemm_4bit_inference_naive_bf16(int m, int n, int k, hip_bfloat16 * A,  unsigned char* B,  float *absmax, float *datatype, hip_bfloat16 * out,  int lda, int ldb, int ldc, int blocksize, cudaStream_t stream)
 	#endif
-	{ gemm_4bit_inference_naive_bf16(m, n, k, A, B, absmax,  datatype, out, lda, ldb, ldc, blocksize); }
-=======
-	void cgemm_4bit_inference_naive_bf16(int m, int n, int k, __nv_bfloat16 * A,  unsigned char* B,  float *absmax, float *datatype, __nv_bfloat16 * out,  int lda, int ldb, int ldc, int blocksize, cudaStream_t stream)
 	{ gemm_4bit_inference_naive_bf16(m, n, k, A, B, absmax,  datatype, out, lda, ldb, ldc, blocksize, stream); }
->>>>>>> 86b6c37a
+
 
 	void cgemm_4bit_inference_naive_fp32(int m, int n, int k, float * A,  unsigned char* B,  float *absmax, float *datatype, float * out,  int lda, int ldb, int ldc, int blocksize, cudaStream_t stream)
 	{ gemm_4bit_inference_naive_fp32(m, n, k, A, B, absmax,  datatype, out, lda, ldb, ldc, blocksize, stream); }
