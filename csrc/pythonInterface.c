// Copyright (c) Facebook, Inc. and its affiliates.
//
// This source code is licensed under the MIT license found in the
// LICENSE file in the root directory of this source tree.

#if BUILD_CUDA
#include <ops.cuh>
#endif
#include <cpu_ops.h>

// We cannot call templated code from C, so we wrap the template in a C compatible call here if necessary.
// We use macro functions to expand all the different optimizers. Looks ugly, and is ugly, but its better than to
// maintain all that boilerplate
//===================================================================================
//                               UNMANGLED CALLS
//===================================================================================

#if BUILD_CUDA
void estimateQuantiles_fp32(float *A, float *code, float offset, int n){ estimateQuantiles<float>(A, code, offset, n); }
void estimateQuantiles_fp16(half *A, float *code, float offset, int n){ estimateQuantiles<half>(A, code, offset, n); }


//void gemm_host_fp32(int M, int N, int K, float * A,  float* B,  float * out,  int lda, int ldb, int ldc)
//{ gemm_host<float>(M, N, K, A, B, out, lda, ldb, ldc, 32); }
void gemm_host_fp16(int M, int N, int K, half * A,  half* B,  half * out,  int lda, int ldb, int ldc)
{ gemm_host<half>(M, N, K, A, B, out, lda, ldb, ldc, 16); }

void gemm_4bit_inference(int m, int n, int k, half * A,  unsigned char* B,  float *absmax, half * out,  int lda, int ldb, int ldc, int blocksize)
{ gemm_4bit_inference<half>(m, n, k, A, B, absmax,  out, lda, ldb, ldc, blocksize); }

#define MAKE_ELEMENTWISE_FUNC(fname, type_name, ctype, FUNC) \
void fname##_##type_name(ctype *A, ctype *B, ctype value, long n){ func<ctype, FUNC>(A, B, value, n); } \

MAKE_ELEMENTWISE_FUNC(fill, fp32, float, FILL)
MAKE_ELEMENTWISE_FUNC(fill, uint8, unsigned char, FILL)
MAKE_ELEMENTWISE_FUNC(arange, fp32, float, ARANGE)
MAKE_ELEMENTWISE_FUNC(_mul, fp32, float, _MUL)


#define MAKE_FUNC32(fname, oname, gtype, gbits) \
void fname##32bit_g##gbits(gtype *g, gtype *p, \
               float* state1, float* state2, float *unorm, float max_unorm, float param_norm, \
               const float beta1, const float beta2, const float eps, const float weight_decay, \
               const int step, const float lr, float gnorm_scale, bool skip_zeros, const int n) \
{ optimizer32bit<gtype, oname>(g, p, state1, state2, unorm, max_unorm, param_norm, beta1, beta2, eps, weight_decay, step, lr, gnorm_scale, skip_zeros, n); } \

MAKE_FUNC32(momentum, MOMENTUM, float, 32)
MAKE_FUNC32(momentum, MOMENTUM, half, 16)
MAKE_FUNC32(adam, ADAM, float, fp32)
MAKE_FUNC32(adam, ADAM, half, fp16)
MAKE_FUNC32(adam, ADAM, __nv_bfloat16, bf16)
MAKE_FUNC32(rmsprop, RMSPROP, float, 32)
MAKE_FUNC32(rmsprop, RMSPROP, half, 16)
MAKE_FUNC32(lion, LION, float, 32)
MAKE_FUNC32(lion, LION, half, 16)
MAKE_FUNC32(adagrad, ADAGRAD, float, 32)
MAKE_FUNC32(adagrad, ADAGRAD, half, 16)

#define MAKE_FUNC8(fname, oname, gtype, gbits) \
void fname##_static_8bit_g##gbits(gtype* p, gtype* g, unsigned char* state1, unsigned char* state2, \
								float *unorm, float max_unorm, float param_norm, \
                float beta1, float beta2, \
                float eps, int step, float lr,  \
                float* quantiles1, float* quantiles2, \
                float* max1, float* max2, float* new_max1, float* new_max2, \
                float weight_decay, float gnorm_scale, int n) \
{  \
	optimizerStatic8bit<gtype, oname>(g, p, state1, state2, unorm, max_unorm, param_norm, beta1, beta2, eps, step, lr, \
			                                  quantiles1, quantiles2, max1, max2, new_max1, new_max2, weight_decay, gnorm_scale, n); \
} \

MAKE_FUNC8(adam, ADAM, float, 32)
MAKE_FUNC8(adam, ADAM, half, 16)
MAKE_FUNC8(momentum, MOMENTUM, float, 32)
MAKE_FUNC8(momentum, MOMENTUM, half, 16)
MAKE_FUNC8(rmsprop, RMSPROP, float, 32)
MAKE_FUNC8(rmsprop, RMSPROP, half, 16)
MAKE_FUNC8(lion, LION, float, 32)
MAKE_FUNC8(lion, LION, half, 16)

#define MAKE_BLOCKWISE8(fname, optim_name, gtype, gbits) \
void fname##_8bit_blockwise_##gbits(gtype* p, gtype* g, \
                unsigned char* state1, unsigned char* state2, float beta1, float beta2, float eps, int step, float lr, \
                float* quantiles1, float* quantiles2, float* absmax1, float* absmax2, float weight_decay, const float gnorm_scale, bool skip_zeros, int n)\
{	optimizerStatic8bitBlockwise<gtype, optim_name>(p, g, state1, state2, beta1, beta2, eps, step, lr, quantiles1, quantiles2, absmax1, absmax2, weight_decay, gnorm_scale, skip_zeros, n); }\

<<<<<<< HEAD
MAKE_BLOCKWISE8(adam, ADAM, half, fp16)
MAKE_BLOCKWISE8(adam, ADAM, float, fp32)
MAKE_BLOCKWISE8(momentum, MOMENTUM, half, fp16)
MAKE_BLOCKWISE8(momentum, MOMENTUM, float, fp32)
MAKE_BLOCKWISE8(rmsprop, RMSPROP, half, fp16)
MAKE_BLOCKWISE8(rmsprop, RMSPROP, float, fp32)
MAKE_BLOCKWISE8(adagrad, ADAGRAD, half, fp16)
MAKE_BLOCKWISE8(adagrad, ADAGRAD, float, fp32)
MAKE_BLOCKWISE8(adam, ADAM, __nv_bfloat16, bf16)
=======
MAKE_BLOCKWISE8(adam, ADAM, half, 16)
MAKE_BLOCKWISE8(adam, ADAM, float, 32)
MAKE_BLOCKWISE8(momentum, MOMENTUM, half, 16)
MAKE_BLOCKWISE8(momentum, MOMENTUM, float, 32)
MAKE_BLOCKWISE8(rmsprop, RMSPROP, half, 16)
MAKE_BLOCKWISE8(rmsprop, RMSPROP, float, 32)
MAKE_BLOCKWISE8(lion, LION, half, 16)
MAKE_BLOCKWISE8(lion, LION, float, 32)
MAKE_BLOCKWISE8(adagrad, ADAGRAD, half, 16)
MAKE_BLOCKWISE8(adagrad, ADAGRAD, float, 32)
>>>>>>> 9e7cdc9e


void percentileClipping_g32(float * g, float *gnorm_vec, int step, const int n){ percentileClipping<float>(g, gnorm_vec, step, n); }
void percentileClipping_g16(half * g, float *gnorm_vec, int step, const int n){ percentileClipping<half>(g, gnorm_vec, step, n); }

<<<<<<< HEAD
void quantizeBlockwise_fp16(float * code, half *A, float *absmax, unsigned char *out, int blocksize, const int n){ quantizeBlockwise<half, 0, General8bit>(code, A, absmax, out, NULL, 0, blocksize, n); }
void quantizeBlockwise_fp32(float * code, float *A, float *absmax, unsigned char *out, int blocksize, const int n){ quantizeBlockwise<float, 0, General8bit>(code, A, absmax, out, NULL, 0, blocksize, n); }
void quantizeBlockwise_stochastic_fp16(float * code, half *A, float *absmax, unsigned char *out, float* rand, int rand_offset, const int n){ quantizeBlockwise<half, 1, General8bit>(code, A, absmax, out, rand, rand_offset, 4096, n); }
void quantizeBlockwise_stochastic_fp32(float * code, float *A, float *absmax, unsigned char *out, float* rand, int rand_offset, const int n){ quantizeBlockwise<float, 1, General8bit>(code, A, absmax, out, rand, rand_offset, 4096, n); }
void quantizeBlockwise_fp16_fp4(float * code, half *A, float *absmax, unsigned char *out, int blocksize, const int n){ quantizeBlockwise<half, 0, FP4>(NULL, A, absmax, out, NULL, 0, blocksize, n); }
void quantizeBlockwise_fp32_fp4(float * code, float *A, float *absmax, unsigned char *out, int blocksize, const int n){ quantizeBlockwise<float, 0, FP4>(NULL, A, absmax, out, NULL, 0, blocksize, n); }
void quantizeBlockwise_fp16_nf4(float * code, half *A, float *absmax, unsigned char *out, int blocksize, const int n){ quantizeBlockwise<half, 0, NF4>(NULL, A, absmax, out, NULL, 0, blocksize, n); }
void quantizeBlockwise_fp32_nf4(float * code, float *A, float *absmax, unsigned char *out, int blocksize, const int n){ quantizeBlockwise<float, 0, NF4>(NULL, A, absmax, out, NULL, 0, blocksize, n); }

void dequantizeBlockwise_fp16(float *code, unsigned char *A, float *absmax, half *out, int blocksize, const int n){ dequantizeBlockwise<half, General8bit>(code, A, absmax, out, blocksize, n); } \
void dequantizeBlockwise_fp32(float *code, unsigned char *A, float *absmax, float *out, int blocksize, const int n){ dequantizeBlockwise<float, General8bit>(code, A, absmax, out, blocksize, n); }
void dequantizeBlockwise_fp16_fp4(float *code, unsigned char *A, float *absmax, half *out, int blocksize, const int n){ dequantizeBlockwise<half, FP4>(NULL, A, absmax, out, blocksize, n); } \
void dequantizeBlockwise_fp32_fp4(float *code, unsigned char *A, float *absmax, float *out, int blocksize, const int n){ dequantizeBlockwise<float, FP4>(NULL, A, absmax, out, blocksize, n); }
void dequantizeBlockwise_fp16_nf4(float *code, unsigned char *A, float *absmax, half *out, int blocksize, const int n){ dequantizeBlockwise<half, NF4>(NULL, A, absmax, out, blocksize, n); } \
void dequantizeBlockwise_fp32_nf4(float *code, unsigned char *A, float *absmax, float *out, int blocksize, const int n){ dequantizeBlockwise<float, NF4>(NULL, A, absmax, out, blocksize, n); }
=======
void quantizeBlockwise_fp16(float * code, half *A, float *absmax, unsigned char *out, int blocksize, const int n){ quantizeBlockwise<half, 0>(code, A, absmax, out, NULL, 0, blocksize, n); }
void quantizeBlockwise_fp32(float * code, float *A, float *absmax, unsigned char *out, int blocksize, const int n){ quantizeBlockwise<float, 0>(code, A, absmax, out, NULL, 0, blocksize, n); }
void quantizeBlockwise_stochastic_fp16(float * code, half *A, float *absmax, unsigned char *out, float* rand, int rand_offset, int blocksize, const int n){ quantizeBlockwise<half, 1>(code, A, absmax, out, rand, rand_offset, blocksize, n); }
void quantizeBlockwise_stochastic_fp32(float * code, float *A, float *absmax, unsigned char *out, float* rand, int rand_offset, int blocksize, const int n){ quantizeBlockwise<float, 1>(code, A, absmax, out, rand, rand_offset, blocksize, n); }

void dequantizeBlockwise_fp16(float *code, unsigned char *A, float *absmax, half *out, int blocksize, const int n){ dequantizeBlockwise<half>(code, A, absmax, out, blocksize, n); } \
void dequantizeBlockwise_fp32(float *code, unsigned char *A, float *absmax, float *out, int blocksize, const int n){ dequantizeBlockwise<float>(code, A, absmax, out, blocksize, n); }
>>>>>>> 9e7cdc9e

#define MAKE_FUNC_TRANSFORM(fbits, fsrc, ftrgt, ftranspose, dtype, src, target, transpose, bits) \
void transform_##fbits##_##fsrc##_to_##ftrgt##_##ftranspose(cublasLtHandle_t ltHandle, dtype *A, dtype *out, int dim1, int dim2) \
{ \
	transform<dtype, src, target, transpose, bits>(ltHandle, A, out, dim1, dim2); \
} \

MAKE_FUNC_TRANSFORM(8, row, col, n, int8_t, ROW, COL, false, 8);
MAKE_FUNC_TRANSFORM(8, row, row, n, int8_t, ROW, ROW, false, 8);
MAKE_FUNC_TRANSFORM(8, row, col32, n, int8_t, ROW, COL32, false, 8);
MAKE_FUNC_TRANSFORM(32, row, col32, n, int32_t, ROW, COL32, false, 32);
MAKE_FUNC_TRANSFORM(8, row, col_turing, n, int8_t, ROW, COL_TURING, false, 8);
MAKE_FUNC_TRANSFORM(8, row, col_ampere, n, int8_t, ROW, COL_AMPERE, false, 8);
MAKE_FUNC_TRANSFORM(8, col32, row, n, int8_t, COL32, ROW, false, 8);
MAKE_FUNC_TRANSFORM(32, col32, row, n, int32_t, COL32, ROW, false, 32);

void transform_row2col32(char * A, char *out, int rows, int cols){ transformRowToFormat<COL32, 0>(A, out, rows, cols); }
void transform_row2col32T(char * A, char *out, int rows, int cols){ transformRowToFormat<COL32, 1>(A, out, rows, cols); }
void transform_row2turing(char * A, char *out, int rows, int cols){ transformRowToFormat<COL_TURING, 0>(A, out, rows, cols); }
void transform_row2turingT(char * A, char *out, int rows, int cols){ transformRowToFormat<COL_TURING, 1>(A, out, rows, cols); }
void transform_row2ampere(char * A, char *out, int rows, int cols){ transformRowToFormat<COL_AMPERE, 0>(A, out, rows, cols); }
void transform_row2ampereT(char * A, char *out, int rows, int cols){ transformRowToFormat<COL_AMPERE, 1>(A, out, rows, cols); }

void extractOutliers_turing(char * A, int *idx, char *out, int idx_size, int rows, int cols){ extractOutliers<COL_TURING>(A, idx, out, idx_size, rows, cols); }
void extractOutliers_ampere(char * A, int *idx, char *out, int idx_size, int rows, int cols){ extractOutliers<COL_AMPERE>(A, idx, out, idx_size, rows, cols); }

 int igemmlt_turing_32(cublasLtHandle_t ltHandle, int m, int n, int k, const int8_t *A, const int8_t *B, void *C, float *row_scale, int lda, int ldb, int ldc)
	{ return igemmlt<COL_TURING, 32, 0>(ltHandle, m, n, k, A, B, C, row_scale, lda, ldb, ldc); }

 int igemmlt_turing_8(cublasLtHandle_t ltHandle, int m, int n, int k, const int8_t *A, const int8_t *B, void *C, float *row_scale, int lda, int ldb, int ldc)
	{ return igemmlt<COL_TURING, 8, 0>(ltHandle, m, n, k, A, B, C, row_scale, lda, ldb, ldc); }

 int igemmlt_turing_8_rowscale(cublasLtHandle_t ltHandle, int m, int n, int k, const int8_t *A, const int8_t *B, void *C, float *row_scale, int lda, int ldb, int ldc)
	{ return igemmlt<COL_TURING, 8, 1>(ltHandle, m, n, k, A, B, C, row_scale, lda, ldb, ldc); }

 int igemmlt_ampere_32(cublasLtHandle_t ltHandle, int m, int n, int k, const int8_t *A, const int8_t *B, void *C, float *row_scale, int lda, int ldb, int ldc)
	{ return igemmlt<COL_AMPERE, 32, 0>(ltHandle, m, n, k, A, B, C, row_scale, lda, ldb, ldc); }

 int igemmlt_ampere_8(cublasLtHandle_t ltHandle, int m, int n, int k, const int8_t *A, const int8_t *B, void *C, float *row_scale, int lda, int ldb, int ldc)
	{ return igemmlt<COL_AMPERE, 8, 0>(ltHandle, m, n, k, A, B, C, row_scale, lda, ldb, ldc); }

 int igemmlt_ampere_8_rowscale(cublasLtHandle_t ltHandle, int m, int n, int k, const int8_t *A, const int8_t *B, void *C, float *row_scale, int lda, int ldb, int ldc)
	{ return igemmlt<COL_AMPERE, 8, 1>(ltHandle, m, n, k, A, B, C, row_scale, lda, ldb, ldc); }

void spmm_coo_very_sparse_naive_fp16(int *max_count, int *max_idx, int *offset_rowidx, int *rowidx, int *colidx, half *values, half *B, half *out, float *dequant_stats, int nnz_rows, int nnz, int rowsA, int rowsB, int colsB)
{ spmm_coo_very_sparse_naive<half, 16>(max_count, max_idx, offset_rowidx, rowidx, colidx, values, B, out, dequant_stats, nnz_rows, nnz, rowsA, rowsB, colsB); }

void spmm_coo_very_sparse_naive_int8(int *max_count, int *max_idx, int *offset_rowidx, int *rowidx, int *colidx, half *values, signed char *B, half *out, float *dequant_stats, int nnz_rows, int nnz, int rowsA, int rowsB, int colsB)
{ spmm_coo_very_sparse_naive<signed char, 8>(max_count, max_idx, offset_rowidx, rowidx, colidx, values, B, out, dequant_stats, nnz_rows, nnz, rowsA, rowsB, colsB); }
#endif

extern "C"
{
#if BUILD_CUDA
	void cestimate_quantiles_fp32(float *A, float *code, float offset, int n){ estimateQuantiles_fp32(A, code, offset, n); }
	void cestimate_quantiles_fp16(half *A, float *code, float offset, int n){ estimateQuantiles_fp16(A, code, offset, n); }
	void cquantize(float *code, float *A, unsigned char *out, int n){ quantize(code, A, out, n); }
	void cdequantize(float *code, unsigned char *A, float *out, int n){ dequantize(code, A, out, n); }
  void cquantize_blockwise_fp16(float * code, half *A, float *absmax, unsigned char *out, int blocksize, const int n){ quantizeBlockwise_fp16(code, A, absmax, out, blocksize, n); }
  void cquantize_blockwise_fp32(float * code, float *A, float *absmax, unsigned char *out, int blocksize, const int n){ quantizeBlockwise_fp32(code, A, absmax, out, blocksize, n); }
  void cquantize_blockwise_stochastic_fp16(float * code, half *A, float *absmax, unsigned char *out, float *rand, int rand_offset, int blocksize, const int n){ quantizeBlockwise_stochastic_fp16(code, A, absmax, out, rand, rand_offset, blocksize, n); }
  void cquantize_blockwise_stochastic_fp32(float * code, float *A, float *absmax, unsigned char *out, float *rand, int rand_offset, int blocksize, const int n){ quantizeBlockwise_stochastic_fp32(code, A, absmax, out, rand, rand_offset, blocksize, n); }

  void cdequantize_blockwise_fp16(float *code, unsigned char *A, float *absmax, half *out, int blocksize, const int n){ dequantizeBlockwise_fp16(code, A, absmax, out, blocksize, n); }
  void cdequantize_blockwise_fp32(float *code, unsigned char *A, float *absmax, float *out, int blocksize, const int n){ dequantizeBlockwise_fp32(code, A, absmax, out, blocksize, n); }

  void cquantize_blockwise_fp16_fp4(float * code, half *A, float *absmax, unsigned char *out, int blocksize, const int n){ quantizeBlockwise_fp16_fp4(code, A, absmax, out, blocksize, n); }
  void cquantize_blockwise_fp32_fp4(float * code, float *A, float *absmax, unsigned char *out, int blocksize, const int n){ quantizeBlockwise_fp32_fp4(code, A, absmax, out, blocksize, n); }
  void cdequantize_blockwise_fp16_fp4(float *code, unsigned char *A, float *absmax, half *out, int blocksize, const int n){ dequantizeBlockwise_fp16_fp4(code, A, absmax, out, blocksize, n); }
  void cdequantize_blockwise_fp32_fp4(float *code, unsigned char *A, float *absmax, float *out, int blocksize, const int n){ dequantizeBlockwise_fp32_fp4(code, A, absmax, out, blocksize, n); }
  void cquantize_blockwise_fp16_nf4(float * code, half *A, float *absmax, unsigned char *out, int blocksize, const int n){ quantizeBlockwise_fp16_nf4(code, A, absmax, out, blocksize, n); }
  void cquantize_blockwise_fp32_nf4(float * code, float *A, float *absmax, unsigned char *out, int blocksize, const int n){ quantizeBlockwise_fp32_nf4(code, A, absmax, out, blocksize, n); }
  void cdequantize_blockwise_fp16_nf4(float *code, unsigned char *A, float *absmax, half *out, int blocksize, const int n){ dequantizeBlockwise_fp16_nf4(code, A, absmax, out, blocksize, n); }
  void cdequantize_blockwise_fp32_nf4(float *code, unsigned char *A, float *absmax, float *out, int blocksize, const int n){ dequantizeBlockwise_fp32_nf4(code, A, absmax, out, blocksize, n); }

	#define MAKE_CFUNC32(name, gtype, gbits) \
	void c##name##32bit_g##gbits(gtype *g, gtype *p, \
								 float* state1, float* state2, float *unorm, float max_unorm, float param_norm, \
								 const float beta1, const float beta2, const float eps, const float weight_decay, \
								 const int step, const float lr, const float gnorm_scale, bool skip_zeros, const int n) \
	{ name##32bit_g##gbits(g, p, state1, state2, unorm, max_unorm, param_norm, beta1, beta2, eps, weight_decay, step, lr, gnorm_scale, skip_zeros, n); } \

	MAKE_CFUNC32(adam, float, fp32)
	MAKE_CFUNC32(adam, half, fp16)
	MAKE_CFUNC32(adam, __nv_bfloat16, bf16)
	MAKE_CFUNC32(momentum, float, 32)
	MAKE_CFUNC32(momentum, half, 16)
	MAKE_CFUNC32(rmsprop, float, 32)
	MAKE_CFUNC32(rmsprop, half, 16)
	MAKE_CFUNC32(lion, float, 32)
	MAKE_CFUNC32(lion, half, 16)
	MAKE_CFUNC32(adagrad, float, 32)
	MAKE_CFUNC32(adagrad, half, 16)

	#define MAKE_CFUNC8(name, gtype, gbits) \
	void c##name##_static_8bit_g##gbits(gtype* p, gtype* g, unsigned char* state1, unsigned char* state2, \
                float *unorm, float max_unorm, float param_norm, \
                float beta1, float beta2, \
                float eps, int step, float lr,  \
                float* quantiles1, float* quantiles2, \
                float* max1, float* max2, float* new_max1, float* new_max2, \
                float weight_decay, float gnorm_scale, int n) \
  {  \
	    name##_static_8bit_g##gbits(g, p, state1, state2, unorm, max_unorm, param_norm, beta1, beta2, eps, step, lr, \
			                                 quantiles1, quantiles2, max1, max2, new_max1, new_max2, weight_decay, gnorm_scale, n); \
  } \

	MAKE_CFUNC8(adam, float, 32)
	MAKE_CFUNC8(adam, half, 16)
	MAKE_CFUNC8(momentum, float, 32)
	MAKE_CFUNC8(momentum, half, 16)
	MAKE_CFUNC8(rmsprop, float, 32)
	MAKE_CFUNC8(rmsprop, half, 16)
	MAKE_CFUNC8(lion, float, 32)
	MAKE_CFUNC8(lion, half, 16)

  #define MAKE_CBLOCKWISE8(fname, optim_name, gtype, gbits) \
  void c##fname##_8bit_blockwise_##gbits(gtype* p, gtype* g, \
                unsigned char* state1, unsigned char* state2, float beta1, float beta2, float eps, int step, float lr,  \
                float* quantiles1, float* quantiles2, float* absmax1, float* absmax2, float weight_decay, const float gnorm_scale, bool skip_zeros, int n) \
<<<<<<< HEAD
  {	fname##_8bit_blockwise_##gbits(p, g, state1, state2, beta1, beta2, eps, step, lr, quantiles1, quantiles2, absmax1, absmax2, weight_decay, gnorm_scale, skip_zeros, n); } \

	MAKE_CBLOCKWISE8(adam, ADAM, half, fp16)
	MAKE_CBLOCKWISE8(adam, ADAM, float, fp32)
	MAKE_CBLOCKWISE8(momentum, MOMENTUM, half, fp16)
	MAKE_CBLOCKWISE8(momentum, MOMENTUM, float, fp32)
	MAKE_CBLOCKWISE8(rmsprop, RMSPROP, half, fp16)
	MAKE_CBLOCKWISE8(rmsprop, RMSPROP, float, fp32)
	MAKE_CBLOCKWISE8(adagrad, ADAGRAD, half, fp16)
	MAKE_CBLOCKWISE8(adagrad, ADAGRAD, float, fp32)
	MAKE_CBLOCKWISE8(adam, ADAM, __nv_bfloat16, bf16)
=======
  {	fname##_8bit_blockwise_fp##gbits(p, g, state1, state2, beta1, beta2, eps, step, lr, quantiles1, quantiles2, absmax1, absmax2, weight_decay, gnorm_scale, skip_zeros, n); } \

	MAKE_CBLOCKWISE8(adam, ADAM, half, 16)
	MAKE_CBLOCKWISE8(adam, ADAM, float, 32)
	MAKE_CBLOCKWISE8(momentum, MOMENTUM, half, 16)
	MAKE_CBLOCKWISE8(momentum, MOMENTUM, float, 32)
	MAKE_CBLOCKWISE8(rmsprop, RMSPROP, half, 16)
	MAKE_CBLOCKWISE8(rmsprop, RMSPROP, float, 32)
	MAKE_CBLOCKWISE8(lion, LION, half, 16)
	MAKE_CBLOCKWISE8(lion, LION, float, 32)
	MAKE_CBLOCKWISE8(adagrad, ADAGRAD, half, 16)
	MAKE_CBLOCKWISE8(adagrad, ADAGRAD, float, 32)

>>>>>>> 9e7cdc9e

	void cpercentile_clipping_g32(float * g, float *gnorm_vec, int step, const int n){ percentileClipping_g32(g, gnorm_vec, step, n); }
	void cpercentile_clipping_g16(half * g, float *gnorm_vec, int step, const int n){ percentileClipping_g16(g, gnorm_vec, step, n); }
	void chistogram_scatter_add_2d(float* histogram, int *index1, int *index2, float *src, int maxidx1, int n){ histogramScatterAdd2D(histogram, index1, index2, src, maxidx1, n); }

	void cigemm(Context *context, bool transposeA, bool transposeB, int m, int n, int k, void *A, void *B, void *C, int lda, int ldb, int ldc)
	{ gemmex(context, transposeA, transposeB, m, n, k, A, B, C, lda, ldb, ldc); }
	void cbatched_igemm(Context *context, bool transposeA, bool transposeB, int m, int n, int k, void *A, void *B, void *C, int lda, int ldb, int ldc,
			               long strideA, long strideB, long strideC, int batchCount)
	{ strided_gemmex(context, transposeA, transposeB, m, n, k, A, B, C, lda, ldb, ldc, strideA, strideB, strideC, batchCount); }

	Context *get_context(){ return new Context(); }
	ContextCusparse *get_cusparse(){ return new ContextCusparse(); }

	int cigemmlt_turing_32(Context *context, int m, int n, int k, const int8_t *A, const int8_t *B, void *C, float *row_scale, int lda, int ldb, int ldc)
	{ return igemmlt_turing_32((cublasLtHandle_t) context->m_handle, m, n, k, A, B, C, row_scale, lda, ldb, ldc); }
	//{ (cublasLtHandle_t)context->m_handle; return 0; }
	//{ return 0; }//igemmlt_turing_32((cublasLtHandle_t) context->m_handle, m, n, k, A, B, C, row_scale, lda, ldb, ldc); }

	int cigemmlt_turing_8(Context *context, int m, int n, int k, const int8_t *A, const int8_t *B, void *C, float *row_scale, int lda, int ldb, int ldc)
	{ return igemmlt_turing_8((cublasLtHandle_t) context->m_handle, m, n, k, A, B, C, row_scale, lda, ldb, ldc); }

	int cigemmlt_turing_8_rowscale(Context *context, int m, int n, int k, const int8_t *A, const int8_t *B, void *C, float *row_scale, int lda, int ldb, int ldc)
	{ return igemmlt_turing_8_rowscale((cublasLtHandle_t) context->m_handle, m, n, k, A, B, C, row_scale, lda, ldb, ldc); }

	int cigemmlt_ampere_32(Context *context, int m, int n, int k, const int8_t *A, const int8_t *B, void *C, float *row_scale, int lda, int ldb, int ldc)
	{ return igemmlt_ampere_32((cublasLtHandle_t) context->m_handle, m, n, k, A, B, C, row_scale, lda, ldb, ldc); }

	int cigemmlt_ampere_8_rowscale(Context *context, int m, int n, int k, const int8_t *A, const int8_t *B, void *C, float *row_scale, int lda, int ldb, int ldc)
	{ return igemmlt_ampere_8_rowscale((cublasLtHandle_t) context->m_handle, m, n, k, A, B, C, row_scale, lda, ldb, ldc); }

	int cigemmlt_ampere_8(Context *context, int m, int n, int k, const int8_t *A, const int8_t *B, void *C, float *row_scale, int lda, int ldb, int ldc)
	{ return igemmlt_ampere_8((cublasLtHandle_t) context->m_handle, m, n, k, A, B, C, row_scale, lda, ldb, ldc); }

  #define MAKE_FUNC_CTRANSFORM(fbits, fsrc, ftrgt, ftranspose, dtype, src, target, transpose, bits) \
	void ctransform_##fbits##_##fsrc##_to_##ftrgt##_##ftranspose(Context *context, dtype *A, dtype *out, int dim1, int dim2) \
	{ \
		transform_##fbits##_##fsrc##_to_##ftrgt##_##ftranspose((cublasLtHandle_t) context->m_handle, A, out, dim1, dim2); \
	} \

	MAKE_FUNC_CTRANSFORM(8, row, col, n, int8_t, ROW, COL, false, 8)
	MAKE_FUNC_CTRANSFORM(8, row, row, n, int8_t, ROW, ROW, false, 8)
	MAKE_FUNC_CTRANSFORM(8, row, col32, n, int8_t, ROW, COL32, false, 8)
	MAKE_FUNC_CTRANSFORM(32, row, col32, n, int32_t, ROW, COL32, false, 32)
	MAKE_FUNC_CTRANSFORM(8, row, col_turing, n, int8_t, ROW, COL_TURING, false, 8)
	MAKE_FUNC_CTRANSFORM(8, row, col_ampere, n, int8_t, ROW, COL_AMPERE, false, 8)
	MAKE_FUNC_CTRANSFORM(8, col32, row, n, int8_t, COL32, ROW, false, 8)
	MAKE_FUNC_CTRANSFORM(32, col32, row, n, int32_t, COL32, ROW, false, 32)

	void cdequant_mm_int32_fp16(int *A, float *rowStats, float *colStats, half *out, float* newRowStats, float* newcolStats, half* bias, int numRows, int numCols)
	{ dequant_mm_int32_fp16(A, rowStats, colStats, out, newRowStats, newcolStats, bias, numRows, numCols); }
	void cget_col_row_stats(half * A, float *rowStats, float *colStats, int *nnz_count_row, float nnz_threshold, int rows, int cols)
	{ getColRowStats(A, rowStats, colStats, nnz_count_row, nnz_threshold, rows, cols); }

  void cdouble_rowcol_quant(half * A, float *rowStats, float *colStats, char *out_col_normed, char *out_row_normed, int *rowidx, int *colidx, half *val, int *nnz_row_ptr, float threshold, int rows, int cols)
	{ doubleRowColQuant(A, rowStats, colStats, out_col_normed, out_row_normed, rowidx, colidx, val, nnz_row_ptr, threshold, rows, cols); }

	void ctransform_row2col32(char * A, char *out, int rows, int cols)
	{ transform_row2col32(A, out, rows, cols); }

	void ctransform_row2col32T(char * A, char *out, int rows, int cols)
	{ transform_row2col32T(A, out, rows, cols); }

	void ctransform_row2turing(char * A, char *out, int rows, int cols)
	{ transform_row2turing(A, out, rows, cols); }

	void ctransform_row2turingT(char * A, char *out, int rows, int cols)
	{ transform_row2turingT(A, out, rows, cols); }

	void ctransform_row2ampere(char * A, char *out, int rows, int cols)
	{ transform_row2ampere(A, out, rows, cols); }

	void ctransform_row2ampereT(char * A, char *out, int rows, int cols)
	{ transform_row2ampereT(A, out, rows, cols); }

	void cspmm_coo(ContextCusparse *context, int *A_rowidx, int *A_colidx, half *A_vals, int A_nnz, int A_rows, int A_cols, int B_cols, int ldb, half *B, int ldc, half* C, bool transposed_B)
  { spmm_coo((cusparseHandle_t) context->m_handle, A_rowidx, A_colidx, A_vals, A_nnz, A_rows, A_cols, B_cols, ldb, B, ldc, C, transposed_B); }

	void cspmm_coo_very_sparse_naive_fp16(int *max_count, int *max_idx, int *offset_rowidx, int *rowidx, int *colidx, half *values, half *B, half *out, float *dequant_stats, int nnz_rows, int nnz, int rowsA, int rowsB, int colsB)
	{ spmm_coo_very_sparse_naive_fp16(max_count, max_idx, offset_rowidx, rowidx, colidx, values, B, out, dequant_stats, nnz_rows, nnz, rowsA, rowsB, colsB); }

	void cspmm_coo_very_sparse_naive_int8(int *max_count, int *max_idx, int *offset_rowidx, int *rowidx, int *colidx, half *values, signed char *B, half *out, float *dequant_stats, int nnz_rows, int nnz, int rowsA, int rowsB, int colsB)
	{ spmm_coo_very_sparse_naive_int8(max_count, max_idx, offset_rowidx, rowidx, colidx, values, B, out, dequant_stats, nnz_rows, nnz, rowsA, rowsB, colsB); }

	void cextractOutliers_turing(char * A, int *idx, char *out, int idx_size, int rows, int cols){ extractOutliers_turing(A, idx, out, idx_size, rows, cols); }
	void cextractOutliers_ampere(char * A, int *idx, char *out, int idx_size, int rows, int cols){ extractOutliers_ampere(A, idx, out, idx_size, rows, cols); }

	//void cgemm_host_fp32(int M, int N, int K, float * A,  float* B,  float * out,  int lda, int ldb, int ldc)
	//{ gemm_host_fp32(M, N, K, A, B, out, lda, ldb, ldc); }

	void cgemm_host_fp16(int M, int N, int K, half * A,  half* B,  half * out,  int lda, int ldb, int ldc)
	{ gemm_host_fp16(M, N, K, A, B, out, lda, ldb, ldc); }

	void cgemm_4bit_inference(int m, int n, int k, half * A,  unsigned char* B,  float *absmax, half * out,  int lda, int ldb, int ldc, int blocksize)
	{ gemm_4bit_inference(m, n, k, A, B, absmax, out, lda, ldb, ldc, blocksize); }

	void *cget_managed_ptr(size_t bytes)
	{
		void *ptr;
		CUDA_CHECK_RETURN(cudaMallocManaged(&ptr, bytes, cudaMemAttachHost));
		CUDA_CHECK_RETURN(cudaPeekAtLastError());

		return ptr;
	}

	void cprefetch(void *ptr, size_t bytes, int device)
	{
		CUDA_CHECK_RETURN(cudaMemPrefetchAsync(ptr, bytes, device, 0));
		CUDA_CHECK_RETURN(cudaPeekAtLastError());
	}

  #define CMAKE_ELEMENTWISE_FUNC(fname, type_name, ctype, FUNC) \
	void c##fname##_##type_name(ctype *A, ctype *B, ctype value, long n){ fname##_##type_name(A, B, value, n); } \

	CMAKE_ELEMENTWISE_FUNC(fill, fp32, float, FILL)
	CMAKE_ELEMENTWISE_FUNC(fill, uint8, unsigned char, FILL)
	CMAKE_ELEMENTWISE_FUNC(arange, fp32, float, ARANGE)
	CMAKE_ELEMENTWISE_FUNC(_mul, fp32, float, _MUL)

#endif
	void cquantize_blockwise_cpu_fp32(float *code, float *A, float *absmax, unsigned char *out, long long blocksize, long long n){ quantize_cpu(code, A, absmax, out, blocksize, n); }
	void cdequantize_blockwise_cpu_fp32(float *code, unsigned char *A, float *absmax, float *out, long long blocksize, long long n){ dequantize_cpu(code, A, absmax, out, blocksize, n); }
}<|MERGE_RESOLUTION|>--- conflicted
+++ resolved
@@ -38,7 +38,7 @@
 
 
 #define MAKE_FUNC32(fname, oname, gtype, gbits) \
-void fname##32bit_g##gbits(gtype *g, gtype *p, \
+void fname##32bit_grad_##gbits(gtype *g, gtype *p, \
                float* state1, float* state2, float *unorm, float max_unorm, float param_norm, \
                const float beta1, const float beta2, const float eps, const float weight_decay, \
                const int step, const float lr, float gnorm_scale, bool skip_zeros, const int n) \
@@ -57,7 +57,7 @@
 MAKE_FUNC32(adagrad, ADAGRAD, half, 16)
 
 #define MAKE_FUNC8(fname, oname, gtype, gbits) \
-void fname##_static_8bit_g##gbits(gtype* p, gtype* g, unsigned char* state1, unsigned char* state2, \
+void fname##_static_8bit_grad_##gbits(gtype* p, gtype* g, unsigned char* state1, unsigned char* state2, \
 								float *unorm, float max_unorm, float param_norm, \
                 float beta1, float beta2, \
                 float eps, int step, float lr,  \
@@ -79,12 +79,11 @@
 MAKE_FUNC8(lion, LION, half, 16)
 
 #define MAKE_BLOCKWISE8(fname, optim_name, gtype, gbits) \
-void fname##_8bit_blockwise_##gbits(gtype* p, gtype* g, \
+void fname##_8bit_blockwise_grad_##gbits(gtype* p, gtype* g, \
                 unsigned char* state1, unsigned char* state2, float beta1, float beta2, float eps, int step, float lr, \
                 float* quantiles1, float* quantiles2, float* absmax1, float* absmax2, float weight_decay, const float gnorm_scale, bool skip_zeros, int n)\
 {	optimizerStatic8bitBlockwise<gtype, optim_name>(p, g, state1, state2, beta1, beta2, eps, step, lr, quantiles1, quantiles2, absmax1, absmax2, weight_decay, gnorm_scale, skip_zeros, n); }\
 
-<<<<<<< HEAD
 MAKE_BLOCKWISE8(adam, ADAM, half, fp16)
 MAKE_BLOCKWISE8(adam, ADAM, float, fp32)
 MAKE_BLOCKWISE8(momentum, MOMENTUM, half, fp16)
@@ -94,28 +93,15 @@
 MAKE_BLOCKWISE8(adagrad, ADAGRAD, half, fp16)
 MAKE_BLOCKWISE8(adagrad, ADAGRAD, float, fp32)
 MAKE_BLOCKWISE8(adam, ADAM, __nv_bfloat16, bf16)
-=======
-MAKE_BLOCKWISE8(adam, ADAM, half, 16)
-MAKE_BLOCKWISE8(adam, ADAM, float, 32)
-MAKE_BLOCKWISE8(momentum, MOMENTUM, half, 16)
-MAKE_BLOCKWISE8(momentum, MOMENTUM, float, 32)
-MAKE_BLOCKWISE8(rmsprop, RMSPROP, half, 16)
-MAKE_BLOCKWISE8(rmsprop, RMSPROP, float, 32)
-MAKE_BLOCKWISE8(lion, LION, half, 16)
-MAKE_BLOCKWISE8(lion, LION, float, 32)
-MAKE_BLOCKWISE8(adagrad, ADAGRAD, half, 16)
-MAKE_BLOCKWISE8(adagrad, ADAGRAD, float, 32)
->>>>>>> 9e7cdc9e
+MAKE_BLOCKWISE8(lion, LION, half, fp16)
+MAKE_BLOCKWISE8(lion, LION, float, fp32)
 
 
 void percentileClipping_g32(float * g, float *gnorm_vec, int step, const int n){ percentileClipping<float>(g, gnorm_vec, step, n); }
 void percentileClipping_g16(half * g, float *gnorm_vec, int step, const int n){ percentileClipping<half>(g, gnorm_vec, step, n); }
 
-<<<<<<< HEAD
 void quantizeBlockwise_fp16(float * code, half *A, float *absmax, unsigned char *out, int blocksize, const int n){ quantizeBlockwise<half, 0, General8bit>(code, A, absmax, out, NULL, 0, blocksize, n); }
 void quantizeBlockwise_fp32(float * code, float *A, float *absmax, unsigned char *out, int blocksize, const int n){ quantizeBlockwise<float, 0, General8bit>(code, A, absmax, out, NULL, 0, blocksize, n); }
-void quantizeBlockwise_stochastic_fp16(float * code, half *A, float *absmax, unsigned char *out, float* rand, int rand_offset, const int n){ quantizeBlockwise<half, 1, General8bit>(code, A, absmax, out, rand, rand_offset, 4096, n); }
-void quantizeBlockwise_stochastic_fp32(float * code, float *A, float *absmax, unsigned char *out, float* rand, int rand_offset, const int n){ quantizeBlockwise<float, 1, General8bit>(code, A, absmax, out, rand, rand_offset, 4096, n); }
 void quantizeBlockwise_fp16_fp4(float * code, half *A, float *absmax, unsigned char *out, int blocksize, const int n){ quantizeBlockwise<half, 0, FP4>(NULL, A, absmax, out, NULL, 0, blocksize, n); }
 void quantizeBlockwise_fp32_fp4(float * code, float *A, float *absmax, unsigned char *out, int blocksize, const int n){ quantizeBlockwise<float, 0, FP4>(NULL, A, absmax, out, NULL, 0, blocksize, n); }
 void quantizeBlockwise_fp16_nf4(float * code, half *A, float *absmax, unsigned char *out, int blocksize, const int n){ quantizeBlockwise<half, 0, NF4>(NULL, A, absmax, out, NULL, 0, blocksize, n); }
@@ -127,15 +113,7 @@
 void dequantizeBlockwise_fp32_fp4(float *code, unsigned char *A, float *absmax, float *out, int blocksize, const int n){ dequantizeBlockwise<float, FP4>(NULL, A, absmax, out, blocksize, n); }
 void dequantizeBlockwise_fp16_nf4(float *code, unsigned char *A, float *absmax, half *out, int blocksize, const int n){ dequantizeBlockwise<half, NF4>(NULL, A, absmax, out, blocksize, n); } \
 void dequantizeBlockwise_fp32_nf4(float *code, unsigned char *A, float *absmax, float *out, int blocksize, const int n){ dequantizeBlockwise<float, NF4>(NULL, A, absmax, out, blocksize, n); }
-=======
-void quantizeBlockwise_fp16(float * code, half *A, float *absmax, unsigned char *out, int blocksize, const int n){ quantizeBlockwise<half, 0>(code, A, absmax, out, NULL, 0, blocksize, n); }
-void quantizeBlockwise_fp32(float * code, float *A, float *absmax, unsigned char *out, int blocksize, const int n){ quantizeBlockwise<float, 0>(code, A, absmax, out, NULL, 0, blocksize, n); }
-void quantizeBlockwise_stochastic_fp16(float * code, half *A, float *absmax, unsigned char *out, float* rand, int rand_offset, int blocksize, const int n){ quantizeBlockwise<half, 1>(code, A, absmax, out, rand, rand_offset, blocksize, n); }
-void quantizeBlockwise_stochastic_fp32(float * code, float *A, float *absmax, unsigned char *out, float* rand, int rand_offset, int blocksize, const int n){ quantizeBlockwise<float, 1>(code, A, absmax, out, rand, rand_offset, blocksize, n); }
-
-void dequantizeBlockwise_fp16(float *code, unsigned char *A, float *absmax, half *out, int blocksize, const int n){ dequantizeBlockwise<half>(code, A, absmax, out, blocksize, n); } \
-void dequantizeBlockwise_fp32(float *code, unsigned char *A, float *absmax, float *out, int blocksize, const int n){ dequantizeBlockwise<float>(code, A, absmax, out, blocksize, n); }
->>>>>>> 9e7cdc9e
+
 
 #define MAKE_FUNC_TRANSFORM(fbits, fsrc, ftrgt, ftranspose, dtype, src, target, transpose, bits) \
 void transform_##fbits##_##fsrc##_to_##ftrgt##_##ftranspose(cublasLtHandle_t ltHandle, dtype *A, dtype *out, int dim1, int dim2) \
@@ -196,8 +174,6 @@
 	void cdequantize(float *code, unsigned char *A, float *out, int n){ dequantize(code, A, out, n); }
   void cquantize_blockwise_fp16(float * code, half *A, float *absmax, unsigned char *out, int blocksize, const int n){ quantizeBlockwise_fp16(code, A, absmax, out, blocksize, n); }
   void cquantize_blockwise_fp32(float * code, float *A, float *absmax, unsigned char *out, int blocksize, const int n){ quantizeBlockwise_fp32(code, A, absmax, out, blocksize, n); }
-  void cquantize_blockwise_stochastic_fp16(float * code, half *A, float *absmax, unsigned char *out, float *rand, int rand_offset, int blocksize, const int n){ quantizeBlockwise_stochastic_fp16(code, A, absmax, out, rand, rand_offset, blocksize, n); }
-  void cquantize_blockwise_stochastic_fp32(float * code, float *A, float *absmax, unsigned char *out, float *rand, int rand_offset, int blocksize, const int n){ quantizeBlockwise_stochastic_fp32(code, A, absmax, out, rand, rand_offset, blocksize, n); }
 
   void cdequantize_blockwise_fp16(float *code, unsigned char *A, float *absmax, half *out, int blocksize, const int n){ dequantizeBlockwise_fp16(code, A, absmax, out, blocksize, n); }
   void cdequantize_blockwise_fp32(float *code, unsigned char *A, float *absmax, float *out, int blocksize, const int n){ dequantizeBlockwise_fp32(code, A, absmax, out, blocksize, n); }
@@ -212,11 +188,11 @@
   void cdequantize_blockwise_fp32_nf4(float *code, unsigned char *A, float *absmax, float *out, int blocksize, const int n){ dequantizeBlockwise_fp32_nf4(code, A, absmax, out, blocksize, n); }
 
 	#define MAKE_CFUNC32(name, gtype, gbits) \
-	void c##name##32bit_g##gbits(gtype *g, gtype *p, \
+	void c##name##32bit_grad_##gbits(gtype *g, gtype *p, \
 								 float* state1, float* state2, float *unorm, float max_unorm, float param_norm, \
 								 const float beta1, const float beta2, const float eps, const float weight_decay, \
 								 const int step, const float lr, const float gnorm_scale, bool skip_zeros, const int n) \
-	{ name##32bit_g##gbits(g, p, state1, state2, unorm, max_unorm, param_norm, beta1, beta2, eps, weight_decay, step, lr, gnorm_scale, skip_zeros, n); } \
+	{ name##32bit_grad_##gbits(g, p, state1, state2, unorm, max_unorm, param_norm, beta1, beta2, eps, weight_decay, step, lr, gnorm_scale, skip_zeros, n); } \
 
 	MAKE_CFUNC32(adam, float, fp32)
 	MAKE_CFUNC32(adam, half, fp16)
@@ -231,7 +207,7 @@
 	MAKE_CFUNC32(adagrad, half, 16)
 
 	#define MAKE_CFUNC8(name, gtype, gbits) \
-	void c##name##_static_8bit_g##gbits(gtype* p, gtype* g, unsigned char* state1, unsigned char* state2, \
+	void c##name##_static_8bit_grad_##gbits(gtype* p, gtype* g, unsigned char* state1, unsigned char* state2, \
                 float *unorm, float max_unorm, float param_norm, \
                 float beta1, float beta2, \
                 float eps, int step, float lr,  \
@@ -239,7 +215,7 @@
                 float* max1, float* max2, float* new_max1, float* new_max2, \
                 float weight_decay, float gnorm_scale, int n) \
   {  \
-	    name##_static_8bit_g##gbits(g, p, state1, state2, unorm, max_unorm, param_norm, beta1, beta2, eps, step, lr, \
+	    name##_static_8bit_grad_##gbits(g, p, state1, state2, unorm, max_unorm, param_norm, beta1, beta2, eps, step, lr, \
 			                                 quantiles1, quantiles2, max1, max2, new_max1, new_max2, weight_decay, gnorm_scale, n); \
   } \
 
@@ -253,11 +229,10 @@
 	MAKE_CFUNC8(lion, half, 16)
 
   #define MAKE_CBLOCKWISE8(fname, optim_name, gtype, gbits) \
-  void c##fname##_8bit_blockwise_##gbits(gtype* p, gtype* g, \
+  void c##fname##_8bit_blockwise_grad_##gbits(gtype* p, gtype* g, \
                 unsigned char* state1, unsigned char* state2, float beta1, float beta2, float eps, int step, float lr,  \
                 float* quantiles1, float* quantiles2, float* absmax1, float* absmax2, float weight_decay, const float gnorm_scale, bool skip_zeros, int n) \
-<<<<<<< HEAD
-  {	fname##_8bit_blockwise_##gbits(p, g, state1, state2, beta1, beta2, eps, step, lr, quantiles1, quantiles2, absmax1, absmax2, weight_decay, gnorm_scale, skip_zeros, n); } \
+  {	fname##_8bit_blockwise_grad_##gbits(p, g, state1, state2, beta1, beta2, eps, step, lr, quantiles1, quantiles2, absmax1, absmax2, weight_decay, gnorm_scale, skip_zeros, n); } \
 
 	MAKE_CBLOCKWISE8(adam, ADAM, half, fp16)
 	MAKE_CBLOCKWISE8(adam, ADAM, float, fp32)
@@ -268,21 +243,8 @@
 	MAKE_CBLOCKWISE8(adagrad, ADAGRAD, half, fp16)
 	MAKE_CBLOCKWISE8(adagrad, ADAGRAD, float, fp32)
 	MAKE_CBLOCKWISE8(adam, ADAM, __nv_bfloat16, bf16)
-=======
-  {	fname##_8bit_blockwise_fp##gbits(p, g, state1, state2, beta1, beta2, eps, step, lr, quantiles1, quantiles2, absmax1, absmax2, weight_decay, gnorm_scale, skip_zeros, n); } \
-
-	MAKE_CBLOCKWISE8(adam, ADAM, half, 16)
-	MAKE_CBLOCKWISE8(adam, ADAM, float, 32)
-	MAKE_CBLOCKWISE8(momentum, MOMENTUM, half, 16)
-	MAKE_CBLOCKWISE8(momentum, MOMENTUM, float, 32)
-	MAKE_CBLOCKWISE8(rmsprop, RMSPROP, half, 16)
-	MAKE_CBLOCKWISE8(rmsprop, RMSPROP, float, 32)
-	MAKE_CBLOCKWISE8(lion, LION, half, 16)
-	MAKE_CBLOCKWISE8(lion, LION, float, 32)
-	MAKE_CBLOCKWISE8(adagrad, ADAGRAD, half, 16)
-	MAKE_CBLOCKWISE8(adagrad, ADAGRAD, float, 32)
-
->>>>>>> 9e7cdc9e
+	MAKE_CBLOCKWISE8(lion, LION, half, fp16)
+	MAKE_CBLOCKWISE8(lion, LION, float, fp32)
 
 	void cpercentile_clipping_g32(float * g, float *gnorm_vec, int step, const int n){ percentileClipping_g32(g, gnorm_vec, step, n); }
 	void cpercentile_clipping_g16(half * g, float *gnorm_vec, int step, const int n){ percentileClipping_g16(g, gnorm_vec, step, n); }
